/*
 Copyright (C) 2010-2017 Kristian Duske

 This file is part of TrenchBroom.

 TrenchBroom is free software: you can redistribute it and/or modify
 it under the terms of the GNU General Public License as published by
 the Free Software Foundation, either version 3 of the License, or
 (at your option) any later version.

 TrenchBroom is distributed in the hope that it will be useful,
 but WITHOUT ANY WARRANTY; without even the implied warranty of
 MERCHANTABILITY or FITNESS FOR A PARTICULAR PURPOSE.  See the
 GNU General Public License for more details.

 You should have received a copy of the GNU General Public License
 along with TrenchBroom. If not, see <http://www.gnu.org/licenses/>.
 */

#include "GameEngineDialog.h"

#include "IO/Path.h"
#include "Model/GameFactory.h"
#include "View/BorderLine.h"
#include "View/CurrentGameIndicator.h"
#include "View/GameEngineProfileManager.h"
#include "View/ViewConstants.h"
#include "View/wxUtils.h"

#include <wx/button.h>
#include <wx/settings.h>
#include <wx/simplebook.h>
#include <wx/sizer.h>
#include <wx/statbmp.h>
#include <QLabel>
#include <wx/textctrl.h>

namespace TrenchBroom {
    namespace View {
        GameEngineDialog::GameEngineDialog(QWidget* parent, const String& gameName) :
        wxDialog(parent, wxID_ANY, "Game Engines"),
        m_gameName(gameName),
        m_profileManager(nullptr) {
            createGui();
            SetSize(600, 400);
            CentreOnParent();
        }

        void GameEngineDialog::createGui() {
            setWindowIconTB(this);

            CurrentGameIndicator* gameIndicator = new CurrentGameIndicator(this, m_gameName);

            Model::GameFactory& gameFactory = Model::GameFactory::instance();
            Model::GameConfig& gameConfig = gameFactory.gameConfig(m_gameName);
            m_profileManager = new GameEngineProfileManager(this, gameConfig.gameEngineConfig());

            wxButton* closeButton = new wxButton(this, wxID_CANCEL, "Close");
            closeButton->Bind(wxEVT_BUTTON, &GameEngineDialog::OnCloseButtonClicked, this);
            closeButton->Bind(wxEVT_UPDATE_UI, &GameEngineDialog::OnUpdateCloseButtonUI, this);

            wxStdDialogButtonSizer* buttonSizer = new wxStdDialogButtonSizer();
            buttonSizer->SetCancelButton(closeButton);
            buttonSizer->Realize();
<<<<<<< HEAD
            
            auto* outerSizer = new QVBoxLayout();
=======

            wxSizer* outerSizer = new wxBoxSizer(wxVERTICAL);
>>>>>>> 25625af4
            outerSizer->Add(gameIndicator, wxSizerFlags().Expand());
            outerSizer->Add(new BorderLine(this, BorderLine::Direction_Horizontal), wxSizerFlags().Expand());
            outerSizer->Add(m_profileManager, wxSizerFlags().Expand().Proportion(1));
            outerSizer->Add(wrapDialogButtonSizer(buttonSizer, this), wxSizerFlags().Expand());
            SetSizer(outerSizer);

            Bind(wxEVT_CLOSE_WINDOW, &GameEngineDialog::OnClose, this);
        }

        void GameEngineDialog::OnUpdateCloseButtonUI(wxUpdateUIEvent& event) {
            event.Enable(true);
        }

        void GameEngineDialog::OnCloseButtonClicked(wxCommandEvent& event) {
            EndModal(wxID_OK);
        }

        void GameEngineDialog::OnClose(wxCloseEvent& event) {
            if (GetParent() != nullptr)
                GetParent()->Raise();
            event.Skip();
        }
    }
}<|MERGE_RESOLUTION|>--- conflicted
+++ resolved
@@ -62,13 +62,8 @@
             wxStdDialogButtonSizer* buttonSizer = new wxStdDialogButtonSizer();
             buttonSizer->SetCancelButton(closeButton);
             buttonSizer->Realize();
-<<<<<<< HEAD
-            
+
             auto* outerSizer = new QVBoxLayout();
-=======
-
-            wxSizer* outerSizer = new wxBoxSizer(wxVERTICAL);
->>>>>>> 25625af4
             outerSizer->Add(gameIndicator, wxSizerFlags().Expand());
             outerSizer->Add(new BorderLine(this, BorderLine::Direction_Horizontal), wxSizerFlags().Expand());
             outerSizer->Add(m_profileManager, wxSizerFlags().Expand().Proportion(1));
