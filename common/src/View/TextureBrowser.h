/*
 Copyright (C) 2010-2017 Kristian Duske

 This file is part of TrenchBroom.

 TrenchBroom is free software: you can redistribute it and/or modify
 it under the terms of the GNU General Public License as published by
 the Free Software Foundation, either version 3 of the License, or
 (at your option) any later version.

 TrenchBroom is distributed in the hope that it will be useful,
 but WITHOUT ANY WARRANTY; without even the implied warranty of
 MERCHANTABILITY or FITNESS FOR A PARTICULAR PURPOSE.  See the
 GNU General Public License for more details.

 You should have received a copy of the GNU General Public License
 along with TrenchBroom. If not, see <http://www.gnu.org/licenses/>.
 */

#ifndef TrenchBroom_TextureBrowser
#define TrenchBroom_TextureBrowser

#include "StringUtils.h"
#include "Assets/TextureManager.h"
#include "View/TextureBrowserView.h"
#include "View/ViewTypes.h"

#include <wx/panel.h>

class wxChoice;
class wxToggleButton;
class wxSearchCtrl;
class wxScrollBar;

namespace TrenchBroom {
    namespace Assets {
        class Texture;
    }

    namespace IO {
        class Path;
    }

    namespace View {
        class GLContextManager;
        class TextureBrowserView;
        class TextureSelectedCommand;
<<<<<<< HEAD
        
        class TextureBrowser : public QWidget {
=======

        class TextureBrowser : public wxPanel {
>>>>>>> 25625af4
        private:
            MapDocumentWPtr m_document;
            wxChoice* m_sortOrderChoice;
            wxToggleButton* m_groupButton;
            wxToggleButton* m_usedButton;
            wxSearchCtrl* m_filterBox;
            wxScrollBar* m_scrollBar;
            TextureBrowserView* m_view;
        public:
            TextureBrowser(QWidget* parent, MapDocumentWPtr document, GLContextManager& contextManager);
            ~TextureBrowser();

            Assets::Texture* selectedTexture() const;
            void setSelectedTexture(Assets::Texture* selectedTexture);

            void setSortOrder(TextureBrowserView::SortOrder sortOrder);
            void setGroup(bool group);
            void setHideUnused(bool hideUnused);
            void setFilterText(const String& filterText);

            void OnSortOrderChanged(wxCommandEvent& event);
            void OnGroupButtonToggled(wxCommandEvent& event);
            void OnUsedButtonToggled(wxCommandEvent& event);
            void OnFilterPatternChanged(wxCommandEvent& event);
            void OnTextureSelected(TextureSelectedCommand& event);
        private:
            void createGui(GLContextManager& contextManager);
            void bindEvents();

            void bindObservers();
            void unbindObservers();

            void documentWasNewed(MapDocument* document);
            void documentWasLoaded(MapDocument* document);
            void nodesWereAdded(const Model::NodeList& nodes);
            void nodesWereRemoved(const Model::NodeList& nodes);
            void nodesDidChange(const Model::NodeList& nodes);
            void brushFacesDidChange(const Model::BrushFaceList& faces);
            void textureCollectionsDidChange();
            void currentTextureNameDidChange(const String& textureName);
            void preferenceDidChange(const IO::Path& path);

            void reload();
            void updateSelectedTexture();
        };
    }
}

#endif /* defined(TrenchBroom_TextureBrowser) */<|MERGE_RESOLUTION|>--- conflicted
+++ resolved
@@ -45,13 +45,8 @@
         class GLContextManager;
         class TextureBrowserView;
         class TextureSelectedCommand;
-<<<<<<< HEAD
-        
+
         class TextureBrowser : public QWidget {
-=======
-
-        class TextureBrowser : public wxPanel {
->>>>>>> 25625af4
         private:
             MapDocumentWPtr m_document;
             wxChoice* m_sortOrderChoice;
