/*
 Copyright (C) 2010-2014 Kristian Duske

 This file is part of TrenchBroom.

 TrenchBroom is free software: you can redistribute it and/or modify
 it under the terms of the GNU General Public License as published by
 the Free Software Foundation, either version 3 of the License, or
 (at your option) any later version.

 TrenchBroom is distributed in the hope that it will be useful,
 but WITHOUT ANY WARRANTY; without even the implied warranty of
 MERCHANTABILITY or FITNESS FOR A PARTICULAR PURPOSE.  See the
 GNU General Public License for more details.

 You should have received a copy of the GNU General Public License
 along with TrenchBroom. If not, see <http://www.gnu.org/licenses/>.
 */

#include "MapFrame.h"

#include <QTimer>
#include <QLabel>
#include <QString>
#include <QApplication>
#include <QClipboard>
#include <QInputDialog>
#include <QMessageBox>
#include <QFileDialog>
#include <QStatusBar>
#include <QAction>
#include <QActionGroup>
#include <QMenu>
#include <QMenuBar>
#include <QShortcut>
#include <QToolBar>
#include <QComboBox>
#include <QSplitter>
#include <QVBoxLayout>

#include "TrenchBroomApp.h"
#include "Preferences.h"
#include "PreferenceManager.h"
#include "IO/DiskFileSystem.h"
#include "IO/ResourceUtils.h"
#include "Model/AttributableNode.h"
#include "Model/Brush.h"
#include "Model/EditorContext.h"
#include "Model/Entity.h"
#include "Model/Group.h"
#include "Model/Layer.h"
#include "Model/Node.h"
#include "Model/NodeCollection.h"
#include "Model/PointFile.h"
#include "Model/World.h"
#include "View/Autosaver.h"
#include "View/BorderLine.h"
#include "View/CachingLogger.h"
#include "FileLogger.h"
#include "View/ActionList.h"
#include "View/ClipTool.h"
// FIXME:
//#include "View/CompilationDialog.h"
#include "View/Console.h"
#include "View/EdgeTool.h"
#include "View/FaceTool.h"
#include "View/GLContextManager.h"
#include "View/Grid.h"
#include "View/InfoPanel.h"
#include "View/Inspector.h"
//#include "View/LaunchGameEngineDialog.h"
#include "View/MapDocument.h"
//#include "View/MapFrameDropTarget.h"
#include "View/RenderView.h"
//#include "View/ReplaceTextureDialog.h"
#include "View/SwitchableMapViewContainer.h"
#include "View/VertexTool.h"
#include "View/ViewUtils.h"
#include "View/wxUtils.h"
#include "View/MapViewToolBox.h"

#include <vecmath/util.h>

#include <cassert>
#include <iterator>

namespace TrenchBroom {
    namespace View {
        MapFrame::MapFrame() :
        QMainWindow(),
        m_frameManager(nullptr),
        m_autosaver(nullptr),
        m_autosaveTimer(nullptr),
        m_contextManager(nullptr),
        m_mapView(nullptr),
        m_infoPanel(nullptr),
        m_console(nullptr),
        m_inspector(nullptr),
        m_gridChoice(nullptr)
//        m_compilationDialog(nullptr),
        {}

        MapFrame::MapFrame(FrameManager* frameManager, MapDocumentSPtr document) :
        QMainWindow(),
        m_frameManager(frameManager),
        m_autosaver(nullptr),
        m_autosaveTimer(nullptr),
        m_contextManager(nullptr),
        m_mapView(nullptr),
        m_infoPanel(nullptr),
        m_console(nullptr),
        m_inspector(nullptr),
        m_gridChoice(nullptr)
//        m_compilationDialog(nullptr),
        {
            Create(frameManager, document);
        }

        void MapFrame::Create(FrameManager* frameManager, MapDocumentSPtr document) {
            setAttribute(Qt::WA_DeleteOnClose);

            ensure(frameManager != nullptr, "frameManager is null");
            ensure(document.get() != nullptr, "document is null");

            m_frameManager = frameManager;
            m_document = document;
            m_autosaver = new Autosaver(m_document);

            m_contextManager = new GLContextManager();

            createGui();
            createActions();
            createToolBar();

            updateBindings();
            updateGridActions();
            updateToolActions();
            updateOtherActions();
            updateUndoRedoActions();
            updateClipboardActions();

            createMenus();
            createStatusBar();

            m_document->setParentLogger(m_console);
            m_document->setViewEffectsService(m_mapView);

            m_autosaveTimer = new QTimer(this);
            m_autosaveTimer->start(1000);

            bindObservers();
            bindEvents();

            clearDropTarget();
        }

        MapFrame::~MapFrame() {
            // FIXME: necessary in Qt?
#if 0
            // Search for a RenderView (wxGLCanvas subclass) and make it current.
            RenderView* canvas = FindChildRenderView(this);
            if (canvas != nullptr && m_contextManager != nullptr) {
                wxGLContext* mainContext = m_contextManager->mainContext();
                if (mainContext != nullptr)
                    mainContext->SetCurrent(*canvas);
            }
#endif

            // The MapDocument's CachingLogger has a pointer to m_console, which
            // is about to be destroyed (DestroyChildren()). Clear the pointer
            // so we don't try to log to a dangling pointer (#1885).
            m_document->setParentLogger(nullptr);

            // Makes IsBeingDeleted() return true
            // FIXME: necessary in Qt?
//            SendDestroyEvent();

            m_mapView->deactivateTool();
            
            unbindObservers();

            delete m_autosaver;
            m_autosaver = nullptr;

            // The order of deletion here is important because both the document and the children
            // need the context manager (and its embedded VBO) to clean up their resources.

            destroy(false, true); // Destroy the children first because they might still access document resources.
            
            m_document->setViewEffectsService(nullptr);
            m_document.reset();

            delete m_contextManager;
            m_contextManager = nullptr;
        }

        void MapFrame::positionOnScreen(QWidget* reference) {
            // FIXME: Restore saved size from preferences here?

            resize(1024, 768);
            if (reference) {
                move(reference->pos() + QPoint(23, 23));
            } else {
                // FIXME: Should we bother centering it on screen like the wx version did?
            }
        }

        MapDocumentSPtr MapFrame::document() const {
            return m_document;
        }

        Logger& MapFrame::logger() const {
            return *m_console;
        }

        void MapFrame::setToolBoxDropTarget() {
            // FIXME:
            //SetDropTarget(nullptr);
            m_mapView->setToolBoxDropTarget();
        }

        void MapFrame::clearDropTarget() {
            m_mapView->clearDropTarget();
            // FIXME:
            //SetDropTarget(new MapFrameDropTarget(m_document, this));
        }

        bool MapFrame::newDocument(Model::GameSPtr game, const Model::MapFormat mapFormat) {
            if (!confirmOrDiscardChanges())
                return false;
            m_document->newDocument(mapFormat, MapDocument::DefaultWorldBounds, game);
            return true;
        }

        bool MapFrame::openDocument(Model::GameSPtr game, const Model::MapFormat mapFormat, const IO::Path& path) {
            if (!confirmOrDiscardChanges())
                return false;
            m_document->loadDocument(mapFormat, MapDocument::DefaultWorldBounds, game, path);
            return true;
        }

        bool MapFrame::saveDocument() {
            try {
                if (m_document->persistent()) {
                    m_document->saveDocument();
                    logger().info() << "Saved " << m_document->path();
                    return true;
                }
                return saveDocumentAs();
            } catch (const FileSystemException& e) {
                QMessageBox::critical(this, "", e.what(), QMessageBox::Ok);
                return false;
            } catch (...) {
                QMessageBox::critical(this, "", QString::fromStdString("Unknown error while saving " + m_document->path().asString()), QMessageBox::Ok);
                return false;
            }
        }

        bool MapFrame::saveDocumentAs() {
            try {
                const IO::Path& originalPath = m_document->path();
                const IO::Path directory = originalPath.deleteLastComponent();
                const IO::Path fileName = originalPath.lastComponent();

                const QString newFileName = QFileDialog::getSaveFileName(this, "Save map file", QString::fromStdString(originalPath.asString()), "Map files (*.map)");
                if (newFileName.isEmpty())
                    return false;

                const IO::Path path(newFileName.toStdString());
                m_document->saveDocumentAs(path);
                logger().info() << "Saved " << m_document->path();
                return true;
            } catch (const FileSystemException& e) {
                QMessageBox::critical(this, "", e.what(), QMessageBox::Ok);
                return false;
            } catch (...) {
                QMessageBox::critical(this, "", QString::fromStdString("Unknown error while saving " + m_document->filename()), QMessageBox::Ok);
                return false;
            }
        }

        bool MapFrame::exportDocumentAsObj() {
            const IO::Path& originalPath = m_document->path();
            const IO::Path objPath = originalPath.replaceExtension("obj");

            const QString newFileName = QFileDialog::getSaveFileName(this, "Export Wavefront OBJ file", QString::fromStdString(objPath.asString()), "Wavefront OBJ files (*.obj)");
            if (newFileName.isEmpty())
                return false;

            return exportDocument(Model::WavefrontObj, IO::Path(newFileName.toStdString()));
        }

        bool MapFrame::exportDocument(const Model::ExportFormat format, const IO::Path& path) {
            try {
                m_document->exportDocumentAs(format, path);
                logger().info() << "Exported " << path;
                return true;
            } catch (const FileSystemException& e) {
                QMessageBox::critical(this, "", e.what(), QMessageBox::Ok);
                return false;
            } catch (...) {
                QMessageBox::critical(this, "", QString::fromStdString("Unknown error while exporting " + path.asString()), QMessageBox::Ok);
                return false;
            }
        }

        bool MapFrame::confirmOrDiscardChanges() {
            if (!m_document->modified())
                return true;
            const QMessageBox::StandardButton result = QMessageBox::question(this, "TrenchBroom", QString::fromStdString(m_document->filename() + " has been modified. Do you want to save the changes?"), QMessageBox::Yes | QMessageBox::No | QMessageBox::Cancel);
            switch (result) {
                case QMessageBox::Yes:
                    return saveDocument();
                case QMessageBox::No:
                    return true;
                default:
                    return false;
            }
        }

        void MapFrame::updateTitle() {
            setWindowModified(m_document->modified());
            setWindowTitle(QString::fromStdString(m_document->filename()) + QString("[*] - TrenchBroom"));
            setWindowFilePath(QString::fromStdString(m_document->path().asString()));
        }

        void MapFrame::createActions() {
		    // File

            fileNewAction = new QAction("New", this);
            registerBinding(fileNewAction, ActionList::instance().menuFileNewInfo);
            connect(fileNewAction, &QAction::triggered, &TrenchBroomApp::instance(), &TrenchBroomApp::OnFileNew);

            fileOpenAction = new QAction("Open", this);
            registerBinding(fileOpenAction, ActionList::instance().menuFileOpenInfo);
            connect(fileOpenAction, &QAction::triggered, &TrenchBroomApp::instance(), &TrenchBroomApp::OnFileOpen);

            fileSaveAction = new QAction("Save", this);
            registerBinding(fileSaveAction, ActionList::instance().menuFileSaveInfo);
            connect(fileSaveAction, &QAction::triggered, this, &MapFrame::OnFileSave);

            fileSaveAsAction = new QAction("Save as...", this);
            registerBinding(fileSaveAsAction, ActionList::instance().menuFileSaveasInfo);
            connect(fileSaveAsAction, &QAction::triggered, this, &MapFrame::OnFileSaveAs);

            fileExportObjAction = new QAction("Wavefront OBJ...", this);
            registerBinding(fileExportObjAction, ActionList::instance().menuFileExportWavefrontOBJInfo);
            connect(fileExportObjAction, &QAction::triggered, this, &MapFrame::OnFileExportObj);

            fileLoadPointFileAction = new QAction("Load Point File...", this);
            registerBinding(fileLoadPointFileAction, ActionList::instance().menuFileLoadPointFileInfo);
            connect(fileLoadPointFileAction, &QAction::triggered, this, &MapFrame::OnFileLoadPointFile);

            fileReloadPointFileAction = new QAction("Reload Point File", this);
            registerBinding(fileReloadPointFileAction, ActionList::instance().menuFileReloadPointFileInfo);
            connect(fileReloadPointFileAction, &QAction::triggered, this, &MapFrame::OnFileReloadPointFile);

            fileUnloadPointFileAction = new QAction("Unload Point File", this);
            registerBinding(fileUnloadPointFileAction, ActionList::instance().menuFileUnloadPointFileInfo);
            connect(fileUnloadPointFileAction, &QAction::triggered, this, &MapFrame::OnFileUnloadPointFile);

            fileLoadPortalFileAction = new QAction("Load Portal File...", this);
            registerBinding(fileLoadPortalFileAction, ActionList::instance().menuFileLoadPortalFileInfo);
            connect(fileLoadPortalFileAction, &QAction::triggered, this, &MapFrame::OnFileLoadPortalFile);

            fileReloadPortalFileAction = new QAction("Reload Portal File", this);
            registerBinding(fileReloadPortalFileAction, ActionList::instance().menuFileReloadPortalFileInfo);
            connect(fileReloadPortalFileAction, &QAction::triggered, this, &MapFrame::OnFileReloadPortalFile);

            fileUnloadPortalFileAction = new QAction("Unload Portal File", this);
            registerBinding(fileUnloadPortalFileAction, ActionList::instance().menuFileUnloadPortalFileInfo);
            connect(fileUnloadPortalFileAction, &QAction::triggered, this, &MapFrame::OnFileUnloadPortalFile);

            fileReloadTextureCollectionsAction = new QAction("Reload Texture Collections", this);
            registerBinding(fileReloadTextureCollectionsAction,
                            ActionList::instance().menuFileReloadTextureCollectionsInfo);
            connect(fileReloadTextureCollectionsAction, &QAction::triggered, this, &MapFrame::OnFileReloadTextureCollections);

            fileReloadEntityDefinitionsAction = new QAction("Reload Entity Definitions", this);
            registerBinding(fileReloadEntityDefinitionsAction,
                            ActionList::instance().menuFileReloadEntityDefinitionsInfo);
            connect(fileReloadEntityDefinitionsAction, &QAction::triggered, this, &MapFrame::OnFileReloadEntityDefinitions);

            fileCloseAction = new QAction("Close", this);
            registerBinding(fileCloseAction, ActionList::instance().menuFileCloseInfo);
            connect(fileCloseAction, &QAction::triggered, this, &MapFrame::OnFileClose);

            // Edit

            editUndoAction = new QAction("Undo", this);
            registerBinding(editUndoAction, ActionList::instance().menuEditUndoInfo);
            connect(editUndoAction, &QAction::triggered, this, &MapFrame::OnEditUndo); //, this, wxID_UNDO);

            editRedoAction = new QAction("Redo", this);
            registerBinding(editRedoAction, ActionList::instance().menuEditRedoInfo);
            connect(editRedoAction, &QAction::triggered, this, &MapFrame::OnEditRedo); //, this, wxID_REDO);

            editRepeatAction = new QAction("Repeat", this);
            registerBinding(editRepeatAction, ActionList::instance().menuEditRepeatInfo);
            connect(editRepeatAction, &QAction::triggered, this, &MapFrame::OnEditRepeat); //, this, CommandIds::Menu::EditRepeat);

            editClearRepeatAction = new QAction("Clear Repeatable Commands", this);
            registerBinding(editClearRepeatAction, ActionList::instance().menuEditClearRepeatableCommandsInfo);
            connect(editClearRepeatAction, &QAction::triggered, this, &MapFrame::OnEditClearRepeat); //, this, CommandIds::Menu::EditClearRepeat);


            editCutAction = new QAction("Cut", this);
            registerBinding(editCutAction, ActionList::instance().menuEditCutInfo);
            connect(editCutAction, &QAction::triggered, this, &MapFrame::OnEditCut); //, this, wxID_CUT);

            editCopyAction = new QAction("Copy", this);
            registerBinding(editCopyAction, ActionList::instance().menuEditCopyInfo);
            connect(editCopyAction, &QAction::triggered, this, &MapFrame::OnEditCopy); //, this, wxID_COPY);

            editPasteAction = new QAction("Paste", this);
            registerBinding(editPasteAction, ActionList::instance().menuEditPasteInfo);
            connect(editPasteAction, &QAction::triggered, this, &MapFrame::OnEditPaste);

            editPasteAtOriginalPositionAction = new QAction("Paste at Original Position", this);
            registerBinding(editPasteAtOriginalPositionAction,
                            ActionList::instance().menuEditPasteatOriginalPositionInfo);
            connect(editPasteAtOriginalPositionAction, &QAction::triggered, this, &MapFrame::OnEditPasteAtOriginalPosition);

            editDuplicateAction = new QAction("Duplicate", this);
            registerBinding(editDuplicateAction, ActionList::instance().menuEditDuplicateInfo);
            editDuplicateAction->setIcon(IO::loadIconResourceQt(IO::Path("DuplicateObjects.png")));
            connect(editDuplicateAction, &QAction::triggered, this, &MapFrame::OnEditDuplicate);

            editDeleteAction = new QAction("Delete", this);
            registerBinding(editDeleteAction, ActionList::instance().menuEditDeleteInfo);
            connect(editDeleteAction, &QAction::triggered, this, &MapFrame::OnEditDelete);


            editSelectAllAction = new QAction("Select All", this);
            registerBinding(editSelectAllAction, ActionList::instance().menuEditSelectAllInfo);
            connect(editSelectAllAction, &QAction::triggered, this, &MapFrame::OnEditSelectAll); //, this, CommandIds::Menu::EditSelectAll);

            editSelectSiblingsAction = new QAction("Select Siblings", this);
            registerBinding(editSelectSiblingsAction, ActionList::instance().menuEditSelectSiblingsInfo);
            connect(editSelectSiblingsAction, &QAction::triggered, this, &MapFrame::OnEditSelectSiblings); //, this, CommandIds::Menu::EditSelectSiblings);

            editSelectTouchingAction = new QAction("Select Touching", this);
            registerBinding(editSelectTouchingAction, ActionList::instance().menuEditSelectTouchingInfo);
            connect(editSelectTouchingAction, &QAction::triggered, this, &MapFrame::OnEditSelectTouching); //, this, CommandIds::Menu::EditSelectTouching);

            editSelectInsideAction = new QAction("Select Inside", this);
            registerBinding(editSelectInsideAction, ActionList::instance().menuEditSelectInsideInfo);
            connect(editSelectInsideAction, &QAction::triggered, this, &MapFrame::OnEditSelectInside); //, this, CommandIds::Menu::EditSelectInside);

            editSelectTallAction = new QAction("Select Tall", this);
            registerBinding(editSelectTallAction, ActionList::instance().menuEditSelectTallInfo);
            connect(editSelectTallAction, &QAction::triggered, this, &MapFrame::OnEditSelectTall); //, this, CommandIds::Menu::EditSelectTall);

            editSelectByLineNumberAction = new QAction("Select by Line Number", this);
            registerBinding(editSelectByLineNumberAction, ActionList::instance().menuEditSelectbyLineNumberInfo);
            connect(editSelectByLineNumberAction, &QAction::triggered, this, &MapFrame::OnEditSelectByLineNumber); //, this, CommandIds::Menu::EditSelectByFilePosition);

            editSelectNoneAction = new QAction("Select None", this);
            registerBinding(editSelectNoneAction, ActionList::instance().menuEditSelectNoneInfo);
            connect(editSelectNoneAction, &QAction::triggered, this, &MapFrame::OnEditSelectNone); //, this, CommandIds::Menu::EditSelectNone);


            editGroupSelectedObjectsAction = new QAction("Group", this);
            registerBinding(editGroupSelectedObjectsAction, ActionList::instance().menuEditGroupInfo);
            connect(editGroupSelectedObjectsAction, &QAction::triggered, this, &MapFrame::OnEditGroupSelectedObjects); //, this, CommandIds::Menu::EditGroupSelection);

            editUngroupSelectedObjectsAction = new QAction("Ungroup", this);
            registerBinding(editUngroupSelectedObjectsAction, ActionList::instance().menuEditUngroupInfo);
            connect(editUngroupSelectedObjectsAction, &QAction::triggered, this, &MapFrame::OnEditUngroupSelectedObjects); //, this, CommandIds::Menu::EditUngroupSelection);


            editToolActionGroup = new QActionGroup(this);

            editDeactivateToolAction = new QAction("Deactivate Tool", editToolActionGroup);
            editDeactivateToolAction->setIcon(IO::loadIconResourceQt(IO::Path("NoTool.png")));
            connect(editDeactivateToolAction, &QAction::triggered, this, &MapFrame::OnEditDeactivateTool); //, this, CommandIds::Menu::EditDeactivateTool);

            editToggleCreateComplexBrushToolAction = new QAction("Brush Tool", editToolActionGroup);
            editToggleCreateComplexBrushToolAction->setIcon(IO::loadIconResourceQt(IO::Path("BrushTool.png")));
            editToggleCreateComplexBrushToolAction->setCheckable(true);
            registerBinding(editToggleCreateComplexBrushToolAction, ActionList::instance().menuEditToolsBrushToolInfo);
            connect(editToggleCreateComplexBrushToolAction, &QAction::triggered, this, &MapFrame::OnEditToggleCreateComplexBrushTool); //, this, CommandIds::Menu::EditToggleCreateComplexBrushTool);

            editToggleClipToolAction = new QAction("Clip Tool", editToolActionGroup);
            editToggleClipToolAction->setIcon(IO::loadIconResourceQt(IO::Path("ClipTool.png")));
            editToggleClipToolAction->setCheckable(true);
            registerBinding(editToggleClipToolAction, ActionList::instance().menuEditToolsClipToolInfo);
            connect(editToggleClipToolAction, &QAction::triggered, this, &MapFrame::OnEditToggleClipTool); //, this, CommandIds::Menu::EditToggleClipTool);

            editToggleRotateObjectsToolAction = new QAction("Rotate Tool", editToolActionGroup);
            editToggleRotateObjectsToolAction->setIcon(IO::loadIconResourceQt(IO::Path("RotateTool.png")));
            editToggleRotateObjectsToolAction->setCheckable(true);
            registerBinding(editToggleRotateObjectsToolAction, ActionList::instance().menuEditToolsRotateToolInfo);
            connect(editToggleRotateObjectsToolAction, &QAction::triggered, this, &MapFrame::OnEditToggleRotateObjectsTool); //, this, CommandIds::Menu::EditToggleRotateObjectsTool);

            editToggleScaleObjectsToolAction = new QAction("Scale Tool", editToolActionGroup);
            editToggleScaleObjectsToolAction->setIcon(IO::loadIconResourceQt(IO::Path("ScaleTool.png")));
            editToggleScaleObjectsToolAction->setCheckable(true);
            registerBinding(editToggleScaleObjectsToolAction, ActionList::instance().menuEditToolsScaleToolInfo);
            connect(editToggleScaleObjectsToolAction, &QAction::triggered, this, &MapFrame::OnEditToggleScaleObjectsTool); //, this, CommandIds::Menu::EditToggleScaleObjectsTool);

            editToggleShearObjectsToolAction = new QAction("Shear Tool", editToolActionGroup);
            editToggleShearObjectsToolAction->setIcon(IO::loadIconResourceQt(IO::Path("ShearTool.png")));
            editToggleShearObjectsToolAction->setCheckable(true);
            registerBinding(editToggleShearObjectsToolAction, ActionList::instance().menuEditToolsShearToolInfo);
            connect(editToggleShearObjectsToolAction, &QAction::triggered, this, &MapFrame::OnEditToggleShearObjectsTool); //, this, CommandIds::Menu::EditToggleShearObjectsTool);

            editToggleVertexToolAction = new QAction("Vertex Tool", editToolActionGroup);
            editToggleVertexToolAction->setIcon(IO::loadIconResourceQt(IO::Path("VertexTool.png")));
            editToggleVertexToolAction->setCheckable(true);
            registerBinding(editToggleVertexToolAction, ActionList::instance().menuEditToolsVertexToolInfo);
            connect(editToggleVertexToolAction, &QAction::triggered, this, &MapFrame::OnEditToggleVertexTool); //, this, CommandIds::Menu::EditToggleVertexTool);

            editToggleEdgeToolAction = new QAction("Edge Tool", editToolActionGroup);
            editToggleEdgeToolAction->setIcon(IO::loadIconResourceQt(IO::Path("EdgeTool.png")));
            editToggleEdgeToolAction->setCheckable(true);
            registerBinding(editToggleEdgeToolAction, ActionList::instance().menuEditToolsEdgeToolInfo);
            connect(editToggleEdgeToolAction, &QAction::triggered, this, &MapFrame::OnEditToggleEdgeTool); //, this, CommandIds::Menu::EditToggleEdgeTool);

            editToggleFaceToolAction = new QAction("Face Tool", editToolActionGroup);
            editToggleFaceToolAction->setIcon(IO::loadIconResourceQt(IO::Path("FaceTool.png")));
            editToggleFaceToolAction->setCheckable(true);
            registerBinding(editToggleFaceToolAction, ActionList::instance().menuEditToolsFaceToolInfo);
            connect(editToggleFaceToolAction, &QAction::triggered, this, &MapFrame::OnEditToggleFaceTool); //, this, CommandIds::Menu::EditToggleFaceTool);


            editCsgConvexMergeAction = new QAction("Convex Merge", this);
            registerBinding(editCsgConvexMergeAction, ActionList::instance().menuEditCSGConvexMergeInfo);
            connect(editCsgConvexMergeAction, &QAction::triggered, this, &MapFrame::OnEditCsgConvexMerge); //, this, CommandIds::Menu::EditCsgConvexMerge);

            editCsgSubtractAction = new QAction("Subtract", this);
            registerBinding(editCsgSubtractAction, ActionList::instance().menuEditCSGSubtractInfo);
            connect(editCsgSubtractAction, &QAction::triggered, this, &MapFrame::OnEditCsgSubtract); //, this, CommandIds::Menu::EditCsgSubtract);

            editCsgIntersectAction = new QAction("Intersect", this);
            registerBinding(editCsgIntersectAction, ActionList::instance().menuEditCSGIntersectInfo);
            connect(editCsgIntersectAction, &QAction::triggered, this, &MapFrame::OnEditCsgIntersect); //, this, CommandIds::Menu::EditCsgIntersect);

            editCsgHollowAction = new QAction("Hollow", this);
            registerBinding(editCsgHollowAction, ActionList::instance().menuEditCSGHollowInfo);
            connect(editCsgHollowAction, &QAction::triggered, this, &MapFrame::OnEditCsgHollow); //, this, CommandIds::Menu::EditCsgHollow);


            editReplaceTextureAction = new QAction("Replace Texture...", this);
            registerBinding(editReplaceTextureAction, ActionList::instance().menuEditReplaceTextureInfo);
            connect(editReplaceTextureAction, &QAction::triggered, this, &MapFrame::OnEditReplaceTexture); //, this, CommandIds::Menu::EditReplaceTexture);

            editToggleTextureLockAction = new QAction("Texture Lock", this);
            registerBinding(editToggleTextureLockAction, ActionList::instance().menuEditTextureLockInfo);
            editToggleTextureLockAction->setCheckable(true);
            editToggleTextureLockAction->setIcon(IO::loadIconResourceOffOnQt(IO::Path("TextureLockOff.png"), IO::Path("TextureLockOn.png")));
            connect(editToggleTextureLockAction, &QAction::triggered, this, &MapFrame::OnEditToggleTextureLock); //, this, CommandIds::Menu::EditToggleTextureLock);

            editToggleUVLockAction = new QAction("UV Lock", this);
            registerBinding(editToggleUVLockAction, ActionList::instance().menuEditUVLockInfo);
            editToggleUVLockAction->setCheckable(true);
            editToggleUVLockAction->setIcon(IO::loadIconResourceOffOnQt(IO::Path("UVLockOff.png"), IO::Path("UVLockOn.png")));
            connect(editToggleUVLockAction, &QAction::triggered, this, &MapFrame::OnEditToggleUVLock); //, this, CommandIds::Menu::EditToggleUVLock);

            editSnapVerticesToIntegerAction = new QAction("Snap Vertices to Integer", this);
            registerBinding(editSnapVerticesToIntegerAction, ActionList::instance().menuEditSnapVerticestoIntegerInfo);
            connect(editSnapVerticesToIntegerAction, &QAction::triggered, this, &MapFrame::OnEditSnapVerticesToInteger); //, this, CommandIds::Menu::EditSnapVerticesToInteger);

            editSnapVerticesToGridAction = new QAction("Snap Vertices to Grid", this);
            registerBinding(editSnapVerticesToGridAction, ActionList::instance().menuEditSnapVerticestoGridInfo);
            connect(editSnapVerticesToGridAction, &QAction::triggered, this, &MapFrame::OnEditSnapVerticesToGrid); //, this, CommandIds::Menu::EditSnapVerticesToGrid);

            // View

            viewToggleShowGridAction = new QAction("Show Grid", this);
            viewToggleShowGridAction->setCheckable(true);
            registerBinding(viewToggleShowGridAction, ActionList::instance().menuViewGridShowGridInfo);
            connect(viewToggleShowGridAction, &QAction::triggered, this, &MapFrame::OnViewToggleShowGrid);

            viewToggleSnapToGridAction = new QAction("Snap to Grid", this);
            viewToggleSnapToGridAction->setCheckable(true);
            registerBinding(viewToggleSnapToGridAction, ActionList::instance().menuViewGridSnaptoGridInfo);
            connect(viewToggleSnapToGridAction, &QAction::triggered, this, &MapFrame::OnViewToggleSnapToGrid);

            viewIncGridSizeAction = new QAction("Increase Grid Size", this);
            registerBinding(viewIncGridSizeAction, ActionList::instance().menuViewGridIncreaseGridSizeInfo);
            connect(viewIncGridSizeAction, &QAction::triggered, this, &MapFrame::OnViewIncGridSize);

            viewDecGridSizeAction = new QAction("Decrease Grid Size", this);
            registerBinding(viewDecGridSizeAction, ActionList::instance().menuViewGridDecreaseGridSizeInfo);
            connect(viewDecGridSizeAction, &QAction::triggered, this, &MapFrame::OnViewDecGridSize);

            viewSetGridSizeActionGroup = new QActionGroup(this);

            viewSetGridSize0Point125Action = new QAction("Set Grid Size 0.125", viewSetGridSizeActionGroup);
            viewSetGridSize0Point125Action->setData(QVariant(-3));
            viewSetGridSize0Point125Action->setCheckable(true);
            registerBinding(viewSetGridSize0Point125Action, ActionList::instance().menuViewGridSetGridSize0125Info);
            connect(viewSetGridSize0Point125Action, &QAction::triggered, this, &MapFrame::OnViewSetGridSize);

            viewSetGridSize0Point25Action = new QAction("Set Grid Size 0.25", viewSetGridSizeActionGroup);
            viewSetGridSize0Point25Action->setData(QVariant(-2));
            viewSetGridSize0Point25Action->setCheckable(true);
            registerBinding(viewSetGridSize0Point25Action, ActionList::instance().menuViewGridSetGridSize025Info);
            connect(viewSetGridSize0Point25Action, &QAction::triggered, this, &MapFrame::OnViewSetGridSize);

            viewSetGridSize0Point5Action = new QAction("Set Grid Size 0.5", viewSetGridSizeActionGroup);
            viewSetGridSize0Point5Action->setData(QVariant(-1));
            viewSetGridSize0Point5Action->setCheckable(true);
            registerBinding(viewSetGridSize0Point5Action, ActionList::instance().menuViewGridSetGridSize05Info);
            connect(viewSetGridSize0Point5Action, &QAction::triggered, this, &MapFrame::OnViewSetGridSize);

            viewSetGridSize1Action = new QAction("Set Grid Size 1", viewSetGridSizeActionGroup);
            viewSetGridSize1Action->setData(QVariant(0));
            viewSetGridSize1Action->setCheckable(true);
            registerBinding(viewSetGridSize1Action, ActionList::instance().menuViewGridSetGridSize1Info);
            connect(viewSetGridSize1Action, &QAction::triggered, this, &MapFrame::OnViewSetGridSize);

            viewSetGridSize2Action = new QAction("Set Grid Size 2", viewSetGridSizeActionGroup);
            viewSetGridSize2Action->setData(QVariant(1));
            viewSetGridSize2Action->setCheckable(true);
            registerBinding(viewSetGridSize2Action, ActionList::instance().menuViewGridSetGridSize2Info);
            connect(viewSetGridSize2Action, &QAction::triggered, this, &MapFrame::OnViewSetGridSize);

            viewSetGridSize4Action = new QAction("Set Grid Size 4", viewSetGridSizeActionGroup);
            viewSetGridSize4Action->setData(QVariant(2));
            viewSetGridSize4Action->setCheckable(true);
            registerBinding(viewSetGridSize4Action, ActionList::instance().menuViewGridSetGridSize4Info);
            connect(viewSetGridSize4Action, &QAction::triggered, this, &MapFrame::OnViewSetGridSize);

            viewSetGridSize8Action = new QAction("Set Grid Size 8", viewSetGridSizeActionGroup);
            viewSetGridSize8Action->setData(QVariant(3));
            viewSetGridSize8Action->setCheckable(true);
            registerBinding(viewSetGridSize8Action, ActionList::instance().menuViewGridSetGridSize8Info);
            connect(viewSetGridSize8Action, &QAction::triggered, this, &MapFrame::OnViewSetGridSize);

            viewSetGridSize16Action = new QAction("Set Grid Size 16", viewSetGridSizeActionGroup);
            viewSetGridSize16Action->setData(QVariant(4));
            viewSetGridSize16Action->setCheckable(true);
            registerBinding(viewSetGridSize16Action, ActionList::instance().menuViewGridSetGridSize16Info);
            connect(viewSetGridSize16Action, &QAction::triggered, this, &MapFrame::OnViewSetGridSize);

            viewSetGridSize32Action = new QAction("Set Grid Size 32", viewSetGridSizeActionGroup);
            viewSetGridSize32Action->setData(QVariant(5));
            viewSetGridSize32Action->setCheckable(true);
            registerBinding(viewSetGridSize32Action, ActionList::instance().menuViewGridSetGridSize32Info);
            connect(viewSetGridSize32Action, &QAction::triggered, this, &MapFrame::OnViewSetGridSize);

            viewSetGridSize64Action = new QAction("Set Grid Size 64", viewSetGridSizeActionGroup);
            viewSetGridSize64Action->setData(QVariant(6));
            viewSetGridSize64Action->setCheckable(true);
            registerBinding(viewSetGridSize64Action, ActionList::instance().menuViewGridSetGridSize64Info);
            connect(viewSetGridSize64Action, &QAction::triggered, this, &MapFrame::OnViewSetGridSize);

            viewSetGridSize128Action = new QAction("Set Grid Size 128", viewSetGridSizeActionGroup);
            viewSetGridSize128Action->setData(QVariant(7));
            viewSetGridSize128Action->setCheckable(true);
            registerBinding(viewSetGridSize128Action, ActionList::instance().menuViewGridSetGridSize128Info);
            connect(viewSetGridSize128Action, &QAction::triggered, this, &MapFrame::OnViewSetGridSize);

            viewSetGridSize256Action = new QAction("Set Grid Size 256", viewSetGridSizeActionGroup);
            viewSetGridSize256Action->setData(QVariant(8));
            viewSetGridSize256Action->setCheckable(true);
            registerBinding(viewSetGridSize256Action, ActionList::instance().menuViewGridSetGridSize256Info);
            connect(viewSetGridSize256Action, &QAction::triggered, this, &MapFrame::OnViewSetGridSize);

            viewMoveCameraToNextPointAction = new QAction("Move to Next Point", this);
            registerBinding(viewMoveCameraToNextPointAction, ActionList::instance().menuViewCameraMovetoNextPointInfo);
            connect(viewMoveCameraToNextPointAction, &QAction::triggered, this, &MapFrame::OnViewMoveCameraToNextPoint);

            viewMoveCameraToPreviousPointAction = new QAction("Move to Previous Point", this);
            registerBinding(viewMoveCameraToPreviousPointAction, ActionList::instance().menuViewCameraMovetoPreviousPointInfo);
            connect(viewMoveCameraToPreviousPointAction, &QAction::triggered, this, &MapFrame::OnViewMoveCameraToPreviousPoint);

            viewFocusCameraOnSelectionAction = new QAction("Focus on Selection", this);
            registerBinding(viewFocusCameraOnSelectionAction, ActionList::instance().menuViewCameraFocusonSelectionInfo);
            connect(viewFocusCameraOnSelectionAction, &QAction::triggered, this, &MapFrame::OnViewFocusCameraOnSelection);

            viewMoveCameraToPositionAction = new QAction("Move Camera to...", this);
            registerBinding(viewMoveCameraToPositionAction, ActionList::instance().menuViewCameraMoveCameratoInfo);
            connect(viewMoveCameraToPositionAction, &QAction::triggered, this, &MapFrame::OnViewMoveCameraToPosition);

            viewHideSelectionAction = new QAction("Hide", this);
            registerBinding(viewHideSelectionAction, ActionList::instance().menuViewHideInfo);
            connect(viewHideSelectionAction, &QAction::triggered, this, &MapFrame::OnViewHideSelectedObjects);

            viewIsolateSelectionAction = new QAction("Isolate", this);
            registerBinding(viewIsolateSelectionAction, ActionList::instance().menuViewIsolateInfo);
            connect(viewIsolateSelectionAction, &QAction::triggered, this, &MapFrame::OnViewIsolateSelectedObjects);

            viewUnhideAllAction = new QAction("Show All", this);
            registerBinding(viewUnhideAllAction, ActionList::instance().menuViewShowAllInfo);
            connect(viewUnhideAllAction, &QAction::triggered, this, &MapFrame::OnViewShowHiddenObjects);

            viewSwitchToMapInspectorAction = new QAction("Switch to Map Inspector", this);
            registerBinding(viewSwitchToMapInspectorAction, ActionList::instance().menuViewSwitchtoMapInspectorInfo);
            connect(viewSwitchToMapInspectorAction, &QAction::triggered, this, &MapFrame::OnViewSwitchToMapInspector);

            viewSwitchToEntityInspectorAction = new QAction("Switch to Entity Inspector", this);
            registerBinding(viewSwitchToEntityInspectorAction, ActionList::instance().menuViewSwitchtoEntityInspectorInfo);
            connect(viewSwitchToEntityInspectorAction, &QAction::triggered, this, &MapFrame::OnViewSwitchToEntityInspector);

            viewSwitchToFaceInspectorAction = new QAction("Switch to Face Inspector", this);
            registerBinding(viewSwitchToFaceInspectorAction, ActionList::instance().menuViewSwitchtoFaceInspectorInfo);
            connect(viewSwitchToFaceInspectorAction, &QAction::triggered, this, &MapFrame::OnViewSwitchToFaceInspector);

            viewToggleMaximizeCurrentViewAction = new QAction("Maximize Current View", this);
            registerBinding(viewToggleMaximizeCurrentViewAction, ActionList::instance().menuViewMaximizeCurrentViewInfo);
            connect(viewToggleMaximizeCurrentViewAction, &QAction::triggered, this, &MapFrame::OnViewToggleMaximizeCurrentView);

            viewPreferencesAction = new QAction("Preferences...", this);
            registerBinding(viewPreferencesAction, ActionList::instance().menuViewPreferencesInfo);
            connect(viewPreferencesAction, &QAction::triggered, &TrenchBroomApp::instance(), &TrenchBroomApp::OnOpenPreferences);

            viewToggleInfoPanelAction = new QAction("Toggle Info Panel", this);
            registerBinding(viewToggleInfoPanelAction, ActionList::instance().menuViewToggleInfoPanelInfo);
            viewToggleInfoPanelAction->setCheckable(true);
            connect(viewToggleInfoPanelAction, &QAction::triggered, this, &MapFrame::OnViewToggleInfoPanel);

            viewToggleInspectorAction = new QAction("Toggle Inspector", this);
            registerBinding(viewToggleInspectorAction, ActionList::instance().menuViewToggleInspectorInfo);
            viewToggleInspectorAction->setCheckable(true);
            connect(viewToggleInspectorAction, &QAction::triggered, this, &MapFrame::OnViewToggleInspector);

            runCompileAction = new QAction("Compile...", this);
            registerBinding(runCompileAction, ActionList::instance().menuRunCompileInfo);
            connect(runCompileAction, &QAction::triggered, this, &MapFrame::OnRunCompile);

            runLaunchAction = new QAction("Launch...", this);
            registerBinding(runLaunchAction, ActionList::instance().menuRunLaunchInfo);
            connect(runLaunchAction, &QAction::triggered, this, &MapFrame::OnRunLaunch);

            debugPrintVerticesAction = new QAction("Print Vertices", this);
            registerBinding(debugPrintVerticesAction, ActionList::instance().menuDebugPrintVerticesInfo);
            connect(debugPrintVerticesAction, &QAction::triggered, this, &MapFrame::OnDebugPrintVertices);

            debugCreateBrushAction = new QAction("Create Brush...", this);
            registerBinding(debugCreateBrushAction, ActionList::instance().menuDebugCreateBrushInfo);
            connect(debugCreateBrushAction, &QAction::triggered, this, &MapFrame::OnDebugCreateBrush);

            debugCreateCubeAction = new QAction("Create Cube...", this);
            registerBinding(debugCreateCubeAction, ActionList::instance().menuDebugCreateCubeInfo);
            connect(debugCreateCubeAction, &QAction::triggered, this, &MapFrame::OnDebugCreateCube);

            debugClipWithFaceAction = new QAction("Clip Brush...", this);
            registerBinding(debugClipWithFaceAction, ActionList::instance().menuDebugClipBrushInfo);
            connect(debugClipWithFaceAction, &QAction::triggered, this, &MapFrame::OnDebugClipBrush);

            debugCopyJSShortcutsAction = new QAction("Copy Javascript Shortcut Map", this);
            registerBinding(debugCopyJSShortcutsAction, ActionList::instance().menuDebugCopyJavascriptShortcutMapInfo);
            connect(debugCopyJSShortcutsAction, &QAction::triggered, this, &MapFrame::OnDebugCopyJSShortcutMap);

            debugCrashAction = new QAction("Crash...", this);
            registerBinding(debugCrashAction, ActionList::instance().menuDebugCrashInfo);
            connect(debugCrashAction, &QAction::triggered, this, &MapFrame::OnDebugCrash);

            debugThrowExceptionDuringCommandAction = new QAction("Throw Exception During Command", this);
            registerBinding(debugThrowExceptionDuringCommandAction, ActionList::instance().menuDebugThrowExceptionDuringCommandInfo);
            connect(debugThrowExceptionDuringCommandAction, &QAction::triggered, this, &MapFrame::OnDebugThrowExceptionDuringCommand);

            debugCrashReportDialogAction = new QAction("Show Crash Report Dialog", this);
            registerBinding(debugCrashReportDialogAction, ActionList::instance().menuDebugShowCrashReportDialogInfo);
            connect(viewPreferencesAction, &QAction::triggered, &TrenchBroomApp::instance(), &TrenchBroomApp::OnDebugShowCrashReportDialog);

            debugSetWindowSizeAction = new QAction("Set Window Size...", this);
            registerBinding(debugSetWindowSizeAction, ActionList::instance().menuDebugSetWindowSizeInfo);
            connect(debugSetWindowSizeAction, &QAction::triggered, this, &MapFrame::OnDebugSetWindowSize);

            helpManualAction = new QAction("TrenchBroom Manual", this);
            registerBinding(helpManualAction, ActionList::instance().menuHelpTrenchBroomManualInfo);
            connect(helpManualAction, &QAction::triggered, &TrenchBroomApp::instance(), &TrenchBroomApp::OnHelpShowManual);

            helpAboutAction = new QAction("About TrenchBroom", this);
            registerBinding(helpAboutAction, ActionList::instance().menuHelpAboutTrenchBroomInfo);
            connect(helpAboutAction, &QAction::triggered, &TrenchBroomApp::instance(), &TrenchBroomApp::OnOpenAbout);

            flipObjectsHorizontallyAction = new QAction("Flip Horizontally", this);
            flipObjectsHorizontallyAction->setIcon(IO::loadIconResourceQt(IO::Path("FlipHorizontally.png")));
            connect(flipObjectsHorizontallyAction, &QAction::triggered, this, &MapFrame::OnFlipObjectsHorizontally);

            flipObjectsVerticallyAction = new QAction("Flip Vertically", this);
            flipObjectsVerticallyAction->setIcon(IO::loadIconResourceQt(IO::Path("FlipVertically.png")));
            connect(flipObjectsVerticallyAction, &QAction::triggered, this, &MapFrame::OnFlipObjectsVertically);
        }

        void MapFrame::registerBinding(QAction *action, const ActionInfo &info) {
            m_actionInfoList.emplace_back(std::make_pair(action, &info));
		}

		void MapFrame::updateBindings() {
            // set up bindings
            for (auto [action, menuInfo] : m_actionInfoList) {
                qDebug("found path %s, binding: %s",
                       menuInfo->preferencePath.asString().c_str(),
                       menuInfo->defaultKey.toString(QKeySequence::NativeText).toStdString().c_str());

                action->setShortcut(menuInfo->defaultKey);
            }
		}

        void MapFrame::createMenus() {
            QMenu* fileMenu = menuBar()->addMenu("File");
            fileMenu->addAction(fileNewAction);// addUnmodifiableActionItem(wxID_NEW, "New", KeyboardShortcut('N', WXK_CONTROL));
            fileMenu->addSeparator();
            fileMenu->addAction(fileOpenAction);// UnmodifiableActionItem(wxID_OPEN, "Open...", KeyboardShortcut('O', WXK_CONTROL));
            QMenu* openRecentMenu = fileMenu->addMenu("Open Recent");
            // FIXME: implement recents
            fileMenu->addSeparator();
            fileMenu->addAction(fileSaveAction);// addUnmodifiableActionItem(wxID_SAVE, "Save", KeyboardShortcut('S', WXK_CONTROL));
            fileMenu->addAction(fileSaveAsAction); // addUnmodifiableActionItem(wxID_SAVEAS, "Save as...", KeyboardShortcut('S', WXK_SHIFT, WXK_CONTROL));

            QMenu* exportMenu = fileMenu->addMenu("Export");
            exportMenu->addAction(fileExportObjAction); // addModifiableActionItem(CommandIds::Menu::FileExportObj, "Wavefront OBJ...");

            fileMenu->addSeparator();
            fileMenu->addAction(fileLoadPointFileAction); //addModifiableActionItem(CommandIds::Menu::FileLoadPointFile, );
            fileMenu->addAction(fileReloadPointFileAction); //addModifiableActionItem(CommandIds::Menu::FileReloadPointFile, "Reload Point File");
            fileMenu->addAction(fileUnloadPointFileAction); //addModifiableActionItem(CommandIds::Menu::FileUnloadPointFile, "Unload Point File");
            fileMenu->addSeparator();
            fileMenu->addAction(fileLoadPortalFileAction); //addModifiableActionItem(CommandIds::Menu::FileLoadPortalFile, "Load Portal File...");
            fileMenu->addAction(fileReloadPortalFileAction); //addModifiableActionItem(CommandIds::Menu::FileReloadPortalFile, "Reload Portal File");
            fileMenu->addAction(fileUnloadPortalFileAction); //addModifiableActionItem(CommandIds::Menu::FileUnloadPortalFile, "Unload Portal File");
            fileMenu->addSeparator();
            fileMenu->addAction(fileReloadTextureCollectionsAction); //addModifiableActionItem(CommandIds::Menu::FileReloadTextureCollections, "Reload Texture Collections", KeyboardShortcut(WXK_F5));
            fileMenu->addAction(fileReloadEntityDefinitionsAction); //addModifiableActionItem(CommandIds::Menu::FileReloadEntityDefinitions, "Reload Entity Definitions", KeyboardShortcut(WXK_F6));
            fileMenu->addSeparator();
            fileMenu->addAction(fileCloseAction);// UnmodifiableActionItem(wxID_CLOSE, "Close", KeyboardShortcut('W', WXK_CONTROL));

            QMenu *editMenu = menuBar()->addMenu("Edit");
            editMenu->addAction(editUndoAction); //addUnmodifiableActionItem(wxID_UNDO, "Undo", KeyboardShortcut('Z', WXK_CONTROL));
            editMenu->addAction(editRedoAction); //addUnmodifiableActionItem(wxID_REDO, "Redo", KeyboardShortcut('Z', WXK_CONTROL, WXK_SHIFT));
            editMenu->addSeparator();
            editMenu->addAction(editRepeatAction); //addModifiableActionItem(CommandIds::Menu::EditRepeat, "Repeat", KeyboardShortcut('R', WXK_CONTROL));
            editMenu->addAction(editClearRepeatAction); //addModifiableActionItem(CommandIds::Menu::EditClearRepeat, "Clear Repeatable Commands", KeyboardShortcut('R', WXK_CONTROL, WXK_SHIFT));
            editMenu->addSeparator();
            editMenu->addAction(editCutAction); //addUnmodifiableActionItem(wxID_CUT, "Cut", KeyboardShortcut('X', WXK_CONTROL));
            editMenu->addAction(editCopyAction); //addUnmodifiableActionItem(wxID_COPY, "Copy", KeyboardShortcut('C', WXK_CONTROL));
            editMenu->addAction(editPasteAction); //addUnmodifiableActionItem(wxID_PASTE, "Paste", KeyboardShortcut('V', WXK_CONTROL));
            editMenu->addAction(editPasteAtOriginalPositionAction); //addModifiableActionItem(CommandIds::Menu::EditPasteAtOriginalPosition, "Paste at Original Position", KeyboardShortcut('V', WXK_CONTROL, WXK_ALT));
            editMenu->addAction(editDuplicateAction); //addModifiableActionItem(wxID_DUPLICATE, "Duplicate", KeyboardShortcut('D', WXK_CONTROL));
            editMenu->addAction(editDeleteAction); //addModifiableActionItem(wxID_DELETE, "Delete", KeyboardShortcut(WXK_DELETE));

            editMenu->addSeparator();
            editMenu->addAction(editSelectAllAction); //addModifiableActionItem(CommandIds::Menu::EditSelectAll, "Select All", KeyboardShortcut('A', WXK_CONTROL));
            editMenu->addAction(editSelectSiblingsAction); //addModifiableActionItem(CommandIds::Menu::EditSelectSiblings, "Select Siblings", KeyboardShortcut('B', WXK_CONTROL));
            editMenu->addAction(editSelectTouchingAction); //addModifiableActionItem(CommandIds::Menu::EditSelectTouching, "Select Touching", KeyboardShortcut('T', WXK_CONTROL));
            editMenu->addAction(editSelectInsideAction); //addModifiableActionItem(CommandIds::Menu::EditSelectInside, "Select Inside", KeyboardShortcut('E', WXK_CONTROL));
            editMenu->addAction(editSelectTallAction); //addModifiableActionItem(CommandIds::Menu::EditSelectTall, "Select Tall", KeyboardShortcut('E', WXK_CONTROL, WXK_SHIFT));
            editMenu->addAction(editSelectByLineNumberAction); //addModifiableActionItem(CommandIds::Menu::EditSelectByFilePosition, "Select by Line Number");
            editMenu->addAction(editSelectNoneAction); //addModifiableActionItem(CommandIds::Menu::EditSelectNone, "Select None", KeyboardShortcut('A', WXK_CONTROL, WXK_SHIFT));
            editMenu->addSeparator();

            editMenu->addAction(editGroupSelectedObjectsAction); //addModifiableActionItem(CommandIds::Menu::EditGroupSelection, "Group", KeyboardShortcut('G', WXK_CONTROL));
            editMenu->addAction(editUngroupSelectedObjectsAction); //addModifiableActionItem(CommandIds::Menu::EditUngroupSelection, "Ungroup", KeyboardShortcut('G', WXK_CONTROL, WXK_SHIFT));
            editMenu->addSeparator();

            QMenu* toolMenu = editMenu->addMenu("Tools");
            toolMenu->addAction(editToggleCreateComplexBrushToolAction); //addModifiableCheckItem(CommandIds::Menu::EditToggleCreateComplexBrushTool, "Brush Tool", KeyboardShortcut('B'));
            toolMenu->addAction(editToggleClipToolAction); //addModifiableCheckItem(CommandIds::Menu::EditToggleClipTool, "Clip Tool", KeyboardShortcut('C'));
            toolMenu->addAction(editToggleRotateObjectsToolAction); //addModifiableCheckItem(CommandIds::Menu::EditToggleRotateObjectsTool, "Rotate Tool", KeyboardShortcut('R'));
            toolMenu->addAction(editToggleScaleObjectsToolAction); //addModifiableCheckItem(CommandIds::Menu::EditToggleScaleObjectsTool, "Scale Tool", KeyboardShortcut('T'));
            toolMenu->addAction(editToggleShearObjectsToolAction); //addModifiableCheckItem(CommandIds::Menu::EditToggleShearObjectsTool, "Shear Tool", KeyboardShortcut('G'));
            toolMenu->addAction(editToggleVertexToolAction); //addModifiableCheckItem(CommandIds::Menu::EditToggleVertexTool, "Vertex Tool", KeyboardShortcut('V'));
            toolMenu->addAction(editToggleEdgeToolAction); //addModifiableCheckItem(CommandIds::Menu::EditToggleEdgeTool, "Edge Tool", KeyboardShortcut('E'));
            toolMenu->addAction(editToggleFaceToolAction); //addModifiableCheckItem(CommandIds::Menu::EditToggleFaceTool, "Face Tool", KeyboardShortcut('F'));

            QMenu* csgMenu = editMenu->addMenu("CSG");
            csgMenu->addAction(editCsgConvexMergeAction); // addModifiableActionItem(CommandIds::Menu::EditCsgConvexMerge, "Convex Merge", KeyboardShortcut('J', WXK_CONTROL));
            csgMenu->addAction(editCsgSubtractAction); // addModifiableActionItem(CommandIds::Menu::EditCsgSubtract, "Subtract", KeyboardShortcut('K', WXK_CONTROL));
            csgMenu->addAction(editCsgHollowAction); // addModifiableActionItem(CommandIds::Menu::EditCsgHollow, "Hollow", KeyboardShortcut('K', WXK_CONTROL, WXK_ALT));
            csgMenu->addAction(editCsgIntersectAction); // addModifiableActionItem(CommandIds::Menu::EditCsgIntersect, "Intersect", KeyboardShortcut('L', WXK_CONTROL));

            editMenu->addSeparator();
            editMenu->addAction(editSnapVerticesToIntegerAction); //addModifiableActionItem(CommandIds::Menu::EditSnapVerticesToInteger, "Snap Vertices to Integer", KeyboardShortcut('V', WXK_SHIFT, WXK_CONTROL));
            editMenu->addAction(editSnapVerticesToGridAction); //addModifiableActionItem(CommandIds::Menu::EditSnapVerticesToGrid, "Snap Vertices to Grid", KeyboardShortcut('V', WXK_SHIFT, WXK_CONTROL, WXK_ALT));
            editMenu->addSeparator();
            editMenu->addAction(editToggleTextureLockAction); //addModifiableCheckItem(CommandIds::Menu::EditToggleTextureLock, "Texture Lock");
            editMenu->addAction(editToggleUVLockAction); //addModifiableCheckItem(CommandIds::Menu::EditToggleUVLock, "UV Lock", KeyboardShortcut('U'));
            editMenu->addAction(editReplaceTextureAction); //addModifiableActionItem(CommandIds::Menu::EditReplaceTexture, "Replace Texture...");

            QMenu* viewMenu = menuBar()->addMenu("View");
            QMenu* gridMenu = viewMenu->addMenu("Grid");
            gridMenu->addAction(viewToggleShowGridAction); //, "Show Grid", KeyboardShortcut('0'));
            gridMenu->addAction(viewToggleSnapToGridAction); //, "Snap to Grid", KeyboardShortcut('0', WXK_ALT));
            gridMenu->addAction(viewIncGridSizeAction); //, "Increase Grid Size", KeyboardShortcut('+'));
            gridMenu->addAction(viewDecGridSizeAction); //, "Decrease Grid Size", KeyboardShortcut('-'));
            gridMenu->addSeparator();
            gridMenu->addAction(viewSetGridSize0Point125Action); //, "Set Grid Size 0.125");
            gridMenu->addAction(viewSetGridSize0Point25Action); //, "Set Grid Size 0.25");
            gridMenu->addAction(viewSetGridSize0Point5Action); //, "Set Grid Size 0.5");
            gridMenu->addAction(viewSetGridSize1Action); //, "Set Grid Size 1", KeyboardShortcut('1'));
            gridMenu->addAction(viewSetGridSize2Action); //, "Set Grid Size 2", KeyboardShortcut('2'));
            gridMenu->addAction(viewSetGridSize4Action); //, "Set Grid Size 4", KeyboardShortcut('3'));
            gridMenu->addAction(viewSetGridSize8Action); //, "Set Grid Size 8", KeyboardShortcut('4'));
            gridMenu->addAction(viewSetGridSize16Action); //, "Set Grid Size 16", KeyboardShortcut('5'));
            gridMenu->addAction(viewSetGridSize32Action); //, "Set Grid Size 32", KeyboardShortcut('6'));
            gridMenu->addAction(viewSetGridSize64Action); //, "Set Grid Size 64", KeyboardShortcut('7'));
            gridMenu->addAction(viewSetGridSize128Action); //, "Set Grid Size 128", KeyboardShortcut('8'));
            gridMenu->addAction(viewSetGridSize256Action); //, "Set Grid Size 256", KeyboardShortcut('9'));

            QMenu* cameraMenu = viewMenu->addMenu("Camera");
            cameraMenu->addAction(viewMoveCameraToNextPointAction); //addModifiableActionItem(CommandIds::Menu::ViewMoveCameraToNextPoint, "Move to Next Point", KeyboardShortcut('.'));
            cameraMenu->addAction(viewMoveCameraToPreviousPointAction); //addModifiableActionItem(CommandIds::Menu::ViewMoveCameraToPreviousPoint, "Move to Previous Point", KeyboardShortcut(','));
            cameraMenu->addAction(viewFocusCameraOnSelectionAction); //addModifiableActionItem(CommandIds::Menu::ViewFocusCameraOnSelection, "Focus on Selection", KeyboardShortcut('U', WXK_CONTROL));
            cameraMenu->addAction(viewMoveCameraToPositionAction); //addModifiableActionItem(CommandIds::Menu::ViewMoveCameraToPosition, "Move Camera to...");
            cameraMenu->addSeparator();

            viewMenu->addSeparator();
            viewMenu->addAction(viewIsolateSelectionAction); //addModifiableActionItem(CommandIds::Menu::ViewIsolateSelection, "Isolate", KeyboardShortcut('I', WXK_CONTROL));
            viewMenu->addAction(viewHideSelectionAction); //addModifiableActionItem(CommandIds::Menu::ViewHideSelection, "Hide", KeyboardShortcut('I', WXK_CONTROL, WXK_ALT));
            viewMenu->addAction(viewUnhideAllAction); //addModifiableActionItem(CommandIds::Menu::ViewUnhideAll, "Show All", KeyboardShortcut('I', WXK_CONTROL, WXK_SHIFT));

            viewMenu->addSeparator();
            viewMenu->addAction(viewSwitchToMapInspectorAction); //, "Switch to Map Inspector", KeyboardShortcut('1', WXK_CONTROL));
            viewMenu->addAction(viewSwitchToEntityInspectorAction); //, "Switch to Entity Inspector", KeyboardShortcut('2', WXK_CONTROL));
            viewMenu->addAction(viewSwitchToFaceInspectorAction); //, "Switch to Face Inspector", KeyboardShortcut('3', WXK_CONTROL));
            viewMenu->addSeparator();
            viewMenu->addAction(viewToggleInfoPanelAction); //, "Toggle Info Panel", KeyboardShortcut('4', WXK_CONTROL));
            viewMenu->addAction(viewToggleInspectorAction); //, "Toggle Inspector", KeyboardShortcut('5', WXK_CONTROL));
            viewMenu->addSeparator();
            viewMenu->addAction(viewToggleMaximizeCurrentViewAction); //, "Maximize Current View", KeyboardShortcut(WXK_SPACE, WXK_CONTROL));
            viewMenu->addSeparator();
            viewMenu->addAction(viewPreferencesAction); // wxID_PREFERENCES, "Preferences...");

            QMenu* runMenu = menuBar()->addMenu("Run");
            runMenu->addAction(runCompileAction); //CommandIds::Menu::RunCompile, "Compile...");
            runMenu->addAction(runLaunchAction); //CommandIds::Menu::RunLaunch, "Launch...");

#ifndef NDEBUG
            QMenu* debugMenu = menuBar()->addMenu("Debug");
            debugMenu->addAction(debugPrintVerticesAction); //(CommandIds::Menu::DebugPrintVertices, "Print Vertices");
            debugMenu->addAction(debugCreateBrushAction); //(CommandIds::Menu::DebugCreateBrush, "Create Brush...");
            debugMenu->addAction(debugCreateCubeAction); //(CommandIds::Menu::DebugCreateCube, "Create Cube...");
            debugMenu->addAction(debugClipWithFaceAction); //(CommandIds::Menu::DebugClipWithFace, "Clip Brush...");
            debugMenu->addAction(debugCopyJSShortcutsAction); //(CommandIds::Menu::DebugCopyJSShortcuts, "Copy Javascript Shortcut Map");
            debugMenu->addAction(debugCrashAction); //(CommandIds::Menu::DebugCrash, "Crash...");
            debugMenu->addAction(debugThrowExceptionDuringCommandAction); //(CommandIds::Menu::DebugThrowExceptionDuringCommand, "Throw Exception During Command");
            debugMenu->addAction(debugCrashReportDialogAction); //(CommandIds::Menu::DebugCrashReportDialog, "Show Crash Report Dialog");
            debugMenu->addAction(debugSetWindowSizeAction); //(CommandIds::Menu::DebugSetWindowSize, "Set Window Size...");
#endif

            QMenu* helpMenu = menuBar()->addMenu("Help");
            helpMenu->addAction(helpManualAction); //(wxID_HELP, "TrenchBroom Manual");
            helpMenu->addSeparator();
            helpMenu->addAction(helpAboutAction); //(wxID_ABOUT, "About TrenchBroom");
        }

        void MapFrame::updateGridActions() {
            viewToggleShowGridAction->setChecked(m_document->grid().visible());
            viewToggleSnapToGridAction->setChecked(m_document->grid().snap());

            QAction* actions[] = {
                viewSetGridSize0Point125Action,
                viewSetGridSize0Point25Action,
                viewSetGridSize0Point5Action,
                viewSetGridSize1Action,
                viewSetGridSize2Action,
                viewSetGridSize4Action,
                viewSetGridSize8Action,
                viewSetGridSize16Action,
                viewSetGridSize32Action,
                viewSetGridSize64Action,
                viewSetGridSize128Action,
                viewSetGridSize256Action
            };
            constexpr int numActions = static_cast<int>(sizeof(actions) / sizeof(actions[0]));
            const int gridSizeIndex = indexForGridSize(m_document->grid().size());

            for (int i = 0; i < numActions; ++i) {
                actions[i]->setChecked(i == gridSizeIndex);
            }

            viewIncGridSizeAction->setEnabled(canIncGridSize());
            viewDecGridSizeAction->setEnabled(canDecGridSize());

            // Update toolbar
            m_gridChoice->setCurrentIndex(indexForGridSize(m_document->grid().size()));
        }

        void MapFrame::updateToolActions() {
            editDeactivateToolAction->setEnabled(true);
            editDeactivateToolAction->setChecked(!m_mapView->anyToolActive());

            editToggleCreateComplexBrushToolAction->setEnabled(m_mapView->canToggleCreateComplexBrushTool());
            editToggleCreateComplexBrushToolAction->setChecked(m_mapView->createComplexBrushToolActive());

            editToggleClipToolAction->setEnabled(m_mapView->canToggleClipTool());
            editToggleClipToolAction->setChecked(m_mapView->clipToolActive());

            editToggleRotateObjectsToolAction->setEnabled(m_mapView->canToggleRotateObjectsTool());
            editToggleRotateObjectsToolAction->setChecked(m_mapView->rotateObjectsToolActive());

            editToggleScaleObjectsToolAction->setEnabled(m_mapView->canToggleScaleObjectsTool());
            editToggleScaleObjectsToolAction->setChecked(m_mapView->scaleObjectsToolActive());

            editToggleShearObjectsToolAction->setEnabled(m_mapView->canToggleShearObjectsTool());
            editToggleShearObjectsToolAction->setChecked(m_mapView->shearObjectsToolActive());

            editToggleVertexToolAction->setEnabled(m_mapView->canToggleVertexTools());
            editToggleVertexToolAction->setChecked(m_mapView->vertexToolActive());

            editToggleEdgeToolAction->setEnabled(m_mapView->canToggleVertexTools());
            editToggleEdgeToolAction->setChecked(m_mapView->edgeToolActive());

            editToggleFaceToolAction->setEnabled(m_mapView->canToggleVertexTools());
            editToggleFaceToolAction->setChecked(m_mapView->faceToolActive());
		}

		void MapFrame::updateOtherActions() {
		    // FIXME: MapDocument::persistent() does disk IO - don't do any IO in here

		    fileReloadPointFileAction->setEnabled(canReloadPointFile());
            fileUnloadPointFileAction->setEnabled(canUnloadPointFile());
            fileReloadPortalFileAction->setEnabled(canReloadPortalFile());
            fileUnloadPortalFileAction->setEnabled(canUnloadPortalFile());

            editCutAction->setEnabled(canCut());
            editCopyAction->setEnabled(canCopy());
            // For paste actions, see updateClipboardActions()
            editDuplicateAction->setEnabled(canDuplicate());
            editDeleteAction->setEnabled(canDelete());
            editSelectAllAction->setEnabled(canSelect());
            editSelectSiblingsAction->setEnabled(canSelectSiblings());
            editSelectTouchingAction->setEnabled(canSelectByBrush());
            editSelectInsideAction->setEnabled(canSelectByBrush());
            editSelectTallAction->setEnabled(canSelectTall());
            editSelectByLineNumberAction->setEnabled(canSelect());
            editSelectNoneAction->setEnabled(canDeselect());
            editGroupSelectedObjectsAction->setEnabled(canGroup());
            editUngroupSelectedObjectsAction->setEnabled(canUngroup());
            editCsgConvexMergeAction->setEnabled(canDoCsgConvexMerge());
            editCsgSubtractAction->setEnabled(canDoCsgSubtract());
            editCsgIntersectAction->setEnabled(canDoCsgIntersect());
            editCsgHollowAction->setEnabled(canDoCsgHollow());
            editReplaceTextureAction->setEnabled(true);
            editToggleTextureLockAction->setEnabled(true);
            editToggleTextureLockAction->setChecked(pref(Preferences::TextureLock));
            editToggleUVLockAction->setEnabled(true);
            editToggleUVLockAction->setChecked(pref(Preferences::UVLock));
            editSnapVerticesToIntegerAction->setEnabled(canSnapVertices());
            editSnapVerticesToGridAction->setEnabled(canSnapVertices());

            viewMoveCameraToNextPointAction->setEnabled(canMoveCameraToNextPoint());
            viewMoveCameraToPreviousPointAction->setEnabled(canMoveCameraToPreviousPoint());
            viewFocusCameraOnSelectionAction->setEnabled(canFocusCamera());
            viewMoveCameraToPositionAction->setEnabled(true);
            viewIsolateSelectionAction->setEnabled(canIsolate());
            viewHideSelectionAction->setEnabled(canHide());
            viewUnhideAllAction->setEnabled(true);
            viewSwitchToMapInspectorAction->setEnabled(true);
            viewSwitchToEntityInspectorAction->setEnabled(true);
            viewSwitchToFaceInspectorAction->setEnabled(true);
            viewToggleInfoPanelAction->setEnabled(true);
            viewToggleInfoPanelAction->setChecked(m_infoPanel->isVisible());
            viewToggleInspectorAction->setEnabled(true);
            viewToggleInspectorAction->setChecked(m_inspector->isVisible());
            viewToggleMaximizeCurrentViewAction->setEnabled(m_mapView->canMaximizeCurrentView());
            viewToggleMaximizeCurrentViewAction->setChecked(m_mapView->currentViewMaximized());
            viewPreferencesAction->setEnabled(true);
            runCompileAction->setEnabled(canCompile());
            runLaunchAction->setEnabled(canLaunch());
            debugPrintVerticesAction->setEnabled(true);
            debugCreateBrushAction->setEnabled(true);
            debugCreateCubeAction->setEnabled(true);
            debugClipWithFaceAction->setEnabled(m_document->selectedNodes().hasOnlyBrushes());
            debugCopyJSShortcutsAction->setEnabled(true);
            debugCrashAction->setEnabled(true);
            debugThrowExceptionDuringCommandAction->setEnabled(true);
            debugCrashReportDialogAction->setEnabled(true);
            debugSetWindowSizeAction->setEnabled(true);
            helpManualAction->setEnabled(true);
            helpAboutAction->setEnabled(true);
            flipObjectsHorizontallyAction->setEnabled(m_mapView->canFlipObjects());
            flipObjectsVerticallyAction->setEnabled(m_mapView->canFlipObjects());
		}

		void MapFrame::updateUndoRedoActions() {
            // FIXME:
		}

        void MapFrame::updateClipboardActions() {
            const bool paste = canPaste();
            editPasteAction->setEnabled(paste);
            editPasteAtOriginalPositionAction->setEnabled(paste);
        }

#if 0
        void MapFrame::addRecentDocumentsMenu(wxMenuBar* menuBar) {
            const ActionManager& actionManager = ActionManager::instance();
            wxMenu* recentDocumentsMenu = actionManager.findRecentDocumentsMenu(menuBar);
            ensure(recentDocumentsMenu != nullptr, "recentDocumentsMenu is null");

            TrenchBroomApp& app = TrenchBroomApp::instance();
            app.addRecentDocumentMenu(recentDocumentsMenu);
        }

        void MapFrame::removeRecentDocumentsMenu(wxMenuBar* menuBar) {
            const ActionManager& actionManager = ActionManager::instance();
            wxMenu* recentDocumentsMenu = actionManager.findRecentDocumentsMenu(menuBar);
            ensure(recentDocumentsMenu != nullptr, "recentDocumentsMenu is null");

            TrenchBroomApp& app = TrenchBroomApp::instance();
            app.removeRecentDocumentMenu(recentDocumentsMenu);
        }
#endif

        void MapFrame::updateRecentDocumentsMenu() {
		    // FIXME: recents
#if 0
            if (m_document->path().isAbsolute())
                View::TrenchBroomApp::instance().updateRecentDocument(m_document->path());
#endif
        }

        void MapFrame::createGui() {
            TrenchBroom::View::setWindowIcon(this);
            setWindowTitle("TrenchBroom");

            // FIXME: handle sash gravity, persistence
            m_hSplitter = new QSplitter(Qt::Horizontal);
            m_hSplitter->setChildrenCollapsible(false);
            //m_hSplitter->SetName("MapFrameHSplitter");

            m_vSplitter = new QSplitter(Qt::Vertical);
            m_vSplitter->setChildrenCollapsible(false);
            //m_vSplitter->SetName("MapFrameVSplitter");

            m_infoPanel = new InfoPanel(nullptr, m_document);
            m_console = m_infoPanel->console();

            m_mapView = new SwitchableMapViewContainer(nullptr, m_console, m_document, *m_contextManager);

            m_inspector = new Inspector(nullptr, m_document, *m_contextManager);

            m_mapView->connectTopWidgets(m_inspector);

            // Add widgets to splitters
            m_vSplitter->addWidget(m_mapView);
            m_vSplitter->addWidget(m_infoPanel);

            m_hSplitter->addWidget(m_vSplitter);
            m_hSplitter->addWidget(m_inspector);

            // Configure minimum sizes
            m_mapView->setMinimumSize(100, 100);
            m_infoPanel->setMinimumSize(100, 100);

            m_vSplitter->setMinimumSize(100, 100);
            m_inspector->setMinimumSize(350, 100);

            // Configure the sash gravity so the first widget gets most of the space
            m_hSplitter->setSizes(QList<int>{1'000'000, 1});
            m_vSplitter->setSizes(QList<int>{1'000'000, 1});

            QVBoxLayout* frameSizer = new QVBoxLayout();
            frameSizer->setContentsMargins(0, 0, 0, 0);
            frameSizer->setSpacing(0); // no space between BorderLine and m_hSplitter
#if !defined __APPLE__
            frameSizer->addWidget(new BorderLine(nullptr));
#endif
            frameSizer->addWidget(m_hSplitter);

            // FIXME:
//            wxPersistenceManager::Get().RegisterAndRestore(m_hSplitter);
//            wxPersistenceManager::Get().RegisterAndRestore(m_vSplitter);

            // NOTE: you can't set the layout of a QMainWindow, so make another widget to wrap this layout in
            QWidget* layoutWrapper = new QWidget();
            layoutWrapper->setLayout(frameSizer);

            setCentralWidget(layoutWrapper);
        }

        void MapFrame::createToolBar() {
		    QToolBar* toolBar = addToolBar("Toolbar");
		    toolBar->addAction(editDeactivateToolAction);
            toolBar->addAction(editToggleCreateComplexBrushToolAction);
            toolBar->addAction(editToggleClipToolAction);
            toolBar->addAction(editToggleVertexToolAction);
            toolBar->addAction(editToggleEdgeToolAction);
            toolBar->addAction(editToggleFaceToolAction);
            toolBar->addAction(editToggleRotateObjectsToolAction);
            toolBar->addAction(editToggleScaleObjectsToolAction);
            toolBar->addAction(editToggleShearObjectsToolAction);
            toolBar->addSeparator();
            toolBar->addAction(editDuplicateAction);
            toolBar->addAction(flipObjectsHorizontallyAction);
            toolBar->addAction(flipObjectsVerticallyAction);
            toolBar->addSeparator();
            toolBar->addAction(editToggleTextureLockAction);
            toolBar->addAction(editToggleUVLockAction);
            toolBar->addSeparator();

            const QString gridSizes[12] = { "Grid 0.125", "Grid 0.25", "Grid 0.5", "Grid 1", "Grid 2", "Grid 4", "Grid 8", "Grid 16", "Grid 32", "Grid 64", "Grid 128", "Grid 256" };
            m_gridChoice = new QComboBox();
            for (int i = 0; i < 12; ++i) {
                m_gridChoice->addItem(gridSizes[i], QVariant(gridSizeForIndex(i)));
            }
            toolBar->addWidget(m_gridChoice);
        }

        void MapFrame::createStatusBar() {
            m_statusBarLabel = new QLabel();
            statusBar()->addWidget(m_statusBarLabel);
        }
        
        static Model::AttributableNode* commonEntityForBrushList(const Model::BrushList& list) {
            if (list.empty())
                return nullptr;
            
            Model::AttributableNode* firstEntity = list.front()->entity();
            bool multipleEntities = false;
            
            for (const Model::Brush* brush : list) {
                if (brush->entity() != firstEntity) {
                    multipleEntities = true;
                }
            }

            if (multipleEntities) {
                return nullptr;
            } else {
                return firstEntity;
            }
        }
        
        static String commonClassnameForEntityList(const Model::EntityList& list) {
            if (list.empty())
                return "";
            
            const String firstClassname = list.front()->classname();
            bool multipleClassnames = false;
            
            for (const Model::Entity* entity : list) {
                if (entity->classname() != firstClassname) {
                    multipleClassnames = true;
                }
            }
            
            if (multipleClassnames) {
                return "";
            } else {
                return firstClassname;
            }
        }
        
        static String numberWithSuffix(size_t count, const String &singular, const String &plural) {
            return std::to_string(count) + " " + StringUtils::safePlural(count, singular, plural);
        }
        
        static QString describeSelection(const MapDocument* document) {
            const QString DblArrow = QString(" ") + QString(QChar(0x00BB)) + QString(" ");
            const QString Arrow = QString(" ") + QString(QChar(0x203A)) + QString(" ");

            QString result;
            
            // current layer
            result += QString::fromStdString(document->currentLayer()->name()) + DblArrow;
            
            // open groups
            std::list<Model::Group*> groups;
            for (Model::Group* group = document->currentGroup(); group != nullptr; group = group->group()) {
                groups.push_front(group);
            }
            for (Model::Group* group : groups) {
                result += QString::fromStdString(group->name()) + Arrow;
            }
            
            // build a vector of strings describing the things that are selected
            StringList tokens;
            
            const auto &selectedNodes = document->selectedNodes();
            
            // selected brushes
            if (!selectedNodes.brushes().empty()) {
                Model::AttributableNode *commonEntity = commonEntityForBrushList(selectedNodes.brushes());
                
                // if all selected brushes are from the same entity, print the entity name
                String token = numberWithSuffix(selectedNodes.brushes().size(), "brush", "brushes");
                if (commonEntity) {
                    token += " (" + commonEntity->classname() + ")";
                } else {
                    token += " (multiple entities)";
                }
                tokens.push_back(token);
            }

            // selected brush faces
            if (document->hasSelectedBrushFaces()) {
                const auto token = numberWithSuffix(document->selectedBrushFaces().size(), "face", "faces");
                tokens.push_back(token);
            }

            // entities
            if (!selectedNodes.entities().empty()) {
                String commonClassname = commonClassnameForEntityList(selectedNodes.entities());
                
                String token = numberWithSuffix(selectedNodes.entities().size(), "entity", "entities");
                if (commonClassname != "") {
                    token += " (" + commonClassname + ")";
                } else {
                    token += " (multiple classnames)";
                }
                tokens.push_back(token);
            }
            
            // groups
            if (!selectedNodes.groups().empty()) {
                tokens.push_back(numberWithSuffix(selectedNodes.groups().size(), "group", "groups"));
            }
            
            // layers
            if (!selectedNodes.layers().empty()) {
                tokens.push_back(numberWithSuffix(selectedNodes.layers().size(), "layer", "layers"));
            }
            
            if (tokens.empty()) {
                tokens.push_back("nothing");
            }
            
            // now, turn `tokens` into a comma-separated string
            result += QString::fromStdString(StringUtils::join(tokens, ", ", ", and ", " and ")) + " selected";
            
            return result;
        }
        
        void MapFrame::updateStatusBar() {
            m_statusBarLabel->setText(QString(describeSelection(m_document.get())));
        }
        
        void MapFrame::bindObservers() {
            PreferenceManager& prefs = PreferenceManager::instance();
            prefs.preferenceDidChangeNotifier.addObserver(this, &MapFrame::preferenceDidChange);

            m_document->documentWasClearedNotifier.addObserver(this, &MapFrame::documentWasCleared);
            m_document->documentWasNewedNotifier.addObserver(this, &MapFrame::documentDidChange);
            m_document->documentWasLoadedNotifier.addObserver(this, &MapFrame::documentDidChange);
            m_document->documentWasSavedNotifier.addObserver(this, &MapFrame::documentDidChange);
            m_document->documentModificationStateDidChangeNotifier.addObserver(this, &MapFrame::documentModificationStateDidChange);
            m_document->selectionDidChangeNotifier.addObserver(this, &MapFrame::selectionDidChange);
            m_document->currentLayerDidChangeNotifier.addObserver(this, &MapFrame::currentLayerDidChange);
            m_document->groupWasOpenedNotifier.addObserver(this, &MapFrame::groupWasOpened);
            m_document->groupWasClosedNotifier.addObserver(this, &MapFrame::groupWasClosed);
            
            Grid& grid = m_document->grid();
            grid.gridDidChangeNotifier.addObserver(this, &MapFrame::gridDidChange);

            m_mapView->mapViewToolBox()->toolActivatedNotifier.addObserver(this, &MapFrame::toolActivated);
            m_mapView->mapViewToolBox()->toolDeactivatedNotifier.addObserver(this, &MapFrame::toolDeactivated);
        }

        void MapFrame::unbindObservers() {
            PreferenceManager& prefs = PreferenceManager::instance();
            assertResult(prefs.preferenceDidChangeNotifier.removeObserver(this, &MapFrame::preferenceDidChange));

            m_document->documentWasClearedNotifier.removeObserver(this, &MapFrame::documentWasCleared);
            m_document->documentWasNewedNotifier.removeObserver(this, &MapFrame::documentDidChange);
            m_document->documentWasLoadedNotifier.removeObserver(this, &MapFrame::documentDidChange);
            m_document->documentWasSavedNotifier.removeObserver(this, &MapFrame::documentDidChange);
            m_document->documentModificationStateDidChangeNotifier.removeObserver(this, &MapFrame::documentModificationStateDidChange);
            m_document->selectionDidChangeNotifier.removeObserver(this, &MapFrame::selectionDidChange);
            m_document->currentLayerDidChangeNotifier.removeObserver(this, &MapFrame::currentLayerDidChange);
            m_document->groupWasOpenedNotifier.removeObserver(this, &MapFrame::groupWasOpened);
            m_document->groupWasClosedNotifier.removeObserver(this, &MapFrame::groupWasClosed);
            
            Grid& grid = m_document->grid();
            grid.gridDidChangeNotifier.removeObserver(this, &MapFrame::gridDidChange);

            m_mapView->mapViewToolBox()->toolActivatedNotifier.removeObserver(this, &MapFrame::toolActivated);
            m_mapView->mapViewToolBox()->toolDeactivatedNotifier.removeObserver(this, &MapFrame::toolDeactivated);
        }

        void MapFrame::documentWasCleared(View::MapDocument* document) {
            updateTitle();
        }

        void MapFrame::documentDidChange(View::MapDocument* document) {
            updateTitle();
            updateRecentDocumentsMenu();
        }

        void MapFrame::documentModificationStateDidChange() {
            updateTitle();
        }

        void MapFrame::preferenceDidChange(const IO::Path& path) {
            if (path == Preferences::MapViewLayout.path()) {
                m_mapView->switchToMapView(static_cast<MapViewLayout>(pref(Preferences::MapViewLayout)));
            }
        }

        void MapFrame::gridDidChange() {
            const Grid& grid = m_document->grid();
            updateGridActions();
        }

        void MapFrame::toolActivated(Tool* tool) {
		    updateToolActions();
		    updateOtherActions();
		}

        void MapFrame::toolDeactivated(Tool* tool) {
            updateToolActions();
            updateOtherActions();
        }
        
        void MapFrame::selectionDidChange(const Selection& selection) {
            updateStatusBar();
            updateToolActions();
            updateOtherActions();
        }
        
        void MapFrame::currentLayerDidChange(const TrenchBroom::Model::Layer* layer) {
            updateStatusBar();
        }
        
        void MapFrame::groupWasOpened(Model::Group* group) {
            updateStatusBar();
        }
        
        void MapFrame::groupWasClosed(Model::Group* group) {
            updateStatusBar();
        }

        void MapFrame::bindEvents() {

            // FIXME:
#if 0

            Bind(wxEVT_UPDATE_UI, &MapFrame::OnUpdateUI, this, wxID_SAVE);
            Bind(wxEVT_UPDATE_UI, &MapFrame::OnUpdateUI, this, wxID_SAVEAS);
            Bind(wxEVT_UPDATE_UI, &MapFrame::OnUpdateUI, this, wxID_CLOSE);
            Bind(wxEVT_UPDATE_UI, &MapFrame::OnUpdateUI, this, wxID_UNDO);
            Bind(wxEVT_UPDATE_UI, &MapFrame::OnUpdateUI, this, wxID_REDO);
            Bind(wxEVT_UPDATE_UI, &MapFrame::OnUpdateUI, this, wxID_CUT);
            Bind(wxEVT_UPDATE_UI, &MapFrame::OnUpdateUI, this, wxID_COPY);
            Bind(wxEVT_UPDATE_UI, &MapFrame::OnUpdateUI, this, wxID_PASTE);
            Bind(wxEVT_UPDATE_UI, &MapFrame::OnUpdateUI, this, wxID_DUPLICATE);
            Bind(wxEVT_UPDATE_UI, &MapFrame::OnUpdateUI, this, CommandIds::Menu::Lowest, CommandIds::Menu::Highest);

            Bind(wxEVT_UPDATE_UI, &MapFrame::OnUpdateUI, this, CommandIds::Actions::FlipObjectsHorizontally);
            Bind(wxEVT_UPDATE_UI, &MapFrame::OnUpdateUI, this, CommandIds::Actions::FlipObjectsVertically);

            Bind(wxEVT_CLOSE_WINDOW, &MapFrame::OnClose, this);
            connect(m_autosaveTimer, &QTimer::timeout, this, &MapFrame::OnAutosaveTimer);
			Bind(wxEVT_CHILD_FOCUS, &MapFrame::OnChildFocus, this);

#if defined(_WIN32)
            Bind(wxEVT_ACTIVATE, &MapFrame::OnActivate, this);
#endif

            m_gridChoice->Bind(wxEVT_CHOICE, &MapFrame::OnToolBarSetGridSize, this);
#endif

            connect(qApp, &QApplication::focusChanged, this, &MapFrame::onFocusChange);
            connect(m_gridChoice, QOverload<int>::of(&QComboBox::activated), this, &MapFrame::OnToolBarSetGridSize);

            connect(QApplication::clipboard(), &QClipboard::dataChanged, this, &MapFrame::updateClipboardActions);
        }

        void MapFrame::OnFileSave() {
            saveDocument();
        }

        void MapFrame::OnFileSaveAs() {
            saveDocumentAs();
        }

        void MapFrame::OnFileExportObj() {
            exportDocumentAsObj();
        }

        void MapFrame::OnFileLoadPointFile() {
            QString defaultDir;
            if (!m_document->path().isEmpty())
                defaultDir = QString::fromStdString(m_document->path().deleteLastComponent().asString());

            const QString fileName = QFileDialog::getOpenFileName(this, "Load Point File", defaultDir, "Point files (*.pts);;Any files (*.*)");

            if (!fileName.isEmpty())
                m_document->loadPointFile(IO::Path(fileName.toStdString()));
        }

        void MapFrame::OnFileReloadPointFile() {
            if (canReloadPointFile()) {
                m_document->reloadPointFile();
            }
        }

        void MapFrame::OnFileUnloadPointFile() {
            if (canUnloadPointFile())
                m_document->unloadPointFile();
        }
        
        void MapFrame::OnFileLoadPortalFile() {
            QString defaultDir;
            if (!m_document->path().isEmpty()) {
                defaultDir = QString::fromStdString(m_document->path().deleteLastComponent().asString());
            }

            const QString fileName = QFileDialog::getOpenFileName(this, "Load Portal File", defaultDir, "Portal files (*.prt);;Any files (*.*)");

            if (!fileName.isEmpty()) {
                m_document->loadPortalFile(IO::Path(fileName.toStdString()));
            }
        }

        void MapFrame::OnFileReloadPortalFile() {
            if (canReloadPortalFile()) {
                m_document->reloadPortalFile();
            }
        }

        void MapFrame::OnFileUnloadPortalFile() {
            if (canUnloadPortalFile()) {
                m_document->unloadPortalFile();
            }
        }

        void MapFrame::OnFileReloadTextureCollections() {
            m_document->reloadTextureCollections();
        }

        void MapFrame::OnFileReloadEntityDefinitions() {
            m_document->reloadEntityDefinitions();
        }

        void MapFrame::OnFileClose() {
            close();
        }

        void MapFrame::OnEditUndo() {
            if (canUndo()) { // on gtk, menu shortcuts remain enabled even if the menu item is disabled
                undo();
            }
        }

        void MapFrame::OnEditRedo() {
            if (canRedo()) { // on gtk, menu shortcuts remain enabled even if the menu item is disabled
                redo();
            }
        }

        void MapFrame::OnEditRepeat() {
            m_document->repeatLastCommands();
        }

        void MapFrame::OnEditClearRepeat() {
            m_document->clearRepeatableCommands();
        }

        void MapFrame::OnEditCut() {
            if (canCut()) { // on gtk, menu shortcuts remain enabled even if the menu item is disabled
                copyToClipboard();
                Transaction transaction(m_document, "Cut");
                m_document->deleteObjects();
            }
        }

        void MapFrame::OnEditCopy() {
            if (canCopy()) { // on gtk, menu shortcuts remain enabled even if the menu item is disabled
                copyToClipboard();
            }
        }

        void MapFrame::copyToClipboard() {
            QClipboard *clipboard = QApplication::clipboard();

            String str;
            if (m_document->hasSelectedNodes())
                str = m_document->serializeSelectedNodes();
            else if (m_document->hasSelectedBrushFaces())
                str = m_document->serializeSelectedBrushFaces();

            clipboard->setText(QString::fromStdString(str));
        }

        void MapFrame::OnEditPaste() {
            if (canPaste()) { // on gtk, menu shortcuts remain enabled even if the menu item is disabled
                const vm::bbox3 referenceBounds = m_document->referenceBounds();
                Transaction transaction(m_document);
                if (paste() == PT_Node && m_document->hasSelectedNodes()) {
                    const vm::bbox3 bounds = m_document->selectionBounds();
                    const vm::vec3 delta = m_mapView->pasteObjectsDelta(bounds, referenceBounds);
                    m_document->translateObjects(delta);
                }
            }
        }

        void MapFrame::OnEditPasteAtOriginalPosition() {
            if (canPaste()) { // on gtk, menu shortcuts remain enabled even if the menu item is disabled
                paste();
            }
        }

        PasteType MapFrame::paste() {
<<<<<<< HEAD
            QClipboard *clipboard = QApplication::clipboard();
            const QString qtext = clipboard->text();

            if (qtext.isEmpty()) {
                logger()->error("Clipboard is empty");
=======
            OpenClipboard openClipboard;
            if (!wxTheClipboard->IsOpened() || !wxTheClipboard->IsSupported(wxDF_TEXT)) {
                logger().error() << "Clipboard is empty";
                return PT_Failed;
            }

            wxTextDataObject textData;
            if (!wxTheClipboard->GetData(textData)) {
                logger().error() << "Could not get clipboard contents";
>>>>>>> f3cf093a
                return PT_Failed;
            }

            const String text = qtext.toStdString();
            return m_document->paste(text);
        }

        void MapFrame::OnEditDelete() {
            if (canDelete()) { // on gtk, menu shortcuts remain enabled even if the menu item is disabled
                if (m_mapView->clipToolActive())
                    m_mapView->clipTool()->removeLastPoint();
                else if (m_mapView->vertexToolActive())
                    m_mapView->vertexTool()->removeSelection();
                else if (m_mapView->edgeToolActive())
                    m_mapView->edgeTool()->removeSelection();
                else if (m_mapView->faceToolActive())
                    m_mapView->faceTool()->removeSelection();
                else if (!m_mapView->anyToolActive())
                    m_document->deleteObjects();
            }
        }

        void MapFrame::OnEditDuplicate() {
            if (canDuplicate()) { // on gtk, menu shortcuts remain enabled even if the menu item is disabled
                m_document->duplicateObjects();
            }
        }

        void MapFrame::OnEditSelectAll() {
            if (canSelect()) { // on gtk, menu shortcuts remain enabled even if the menu item is disabled
                m_document->selectAllNodes();
            }
        }

        void MapFrame::OnEditSelectSiblings() {
            if (canSelectSiblings()) { // on gtk, menu shortcuts remain enabled even if the menu item is disabled
                m_document->selectSiblings();
            }
        }

        void MapFrame::OnEditSelectTouching() {
            if (canSelectByBrush()) { // on gtk, menu shortcuts remain enabled even if the menu item is disabled
                m_document->selectTouching(true);
            }
        }

        void MapFrame::OnEditSelectInside() {
            if (canSelectByBrush()) { // on gtk, menu shortcuts remain enabled even if the menu item is disabled
                m_document->selectInside(true);
            }
        }

        void MapFrame::OnEditSelectTall() {
            if (canSelectTall()) { // on gtk, menu shortcuts remain enabled even if the menu item is disabled
                m_mapView->selectTall();
            }
        }

        void MapFrame::OnEditSelectByLineNumber() {
            if (canSelect()) { // on gtk, menu shortcuts remain enabled even if the menu item is disabled
                const auto string = QInputDialog::getText(this, "Select by Line Numbers", "Enter a comma- or space separated list of line numbers.");
                if (string.isEmpty())
                    return;

                std::vector<size_t> positions;
                for (const QString& token : string.split(", ")) {
                    bool ok;
                    long position = token.toLong(&ok);
                    if (ok && position > 0) {
                        positions.push_back(static_cast<size_t>(position));
                    }
                }

                m_document->selectNodesWithFilePosition(positions);
            }
        }

        void MapFrame::OnEditSelectNone() {
            if (canDeselect()) { // on gtk, menu shortcuts remain enabled even if the menu item is disabled
                m_document->deselectAll();
            }
        }

        void MapFrame::OnEditGroupSelectedObjects() {
            if (canGroup()) { // on gtk, menu shortcuts remain enabled even if the menu item is disabled
                const String name = queryGroupName(this);
                if (!name.empty())
                    m_document->groupSelection(name);
            }
        }

        void MapFrame::OnEditUngroupSelectedObjects() {
            if (canUngroup()) { // on gtk, menu shortcuts remain enabled even if the menu item is disabled
                m_document->ungroupSelection();
            }
        }

        void MapFrame::OnEditReplaceTexture() {
		    // FIXME:
#if 0
            ReplaceTextureDialog dialog(this, m_document, *m_contextManager);
            dialog.CenterOnParent();
            dialog.ShowModal();
#endif
        }

        void MapFrame::OnEditDeactivateTool() {
            m_mapView->deactivateTool();
        }

        void MapFrame::OnEditToggleCreateComplexBrushTool() {
            if (m_mapView->canToggleCreateComplexBrushTool()) { // on gtk, menu shortcuts remain enabled even if the menu item is disabled
                m_mapView->toggleCreateComplexBrushTool();
            }
        }

        void MapFrame::OnEditToggleClipTool() {
            if (m_mapView->canToggleClipTool()) { // on gtk, menu shortcuts remain enabled even if the menu item is disabled
                m_mapView->toggleClipTool();
            }
        }

        void MapFrame::OnEditToggleRotateObjectsTool() {
            if (m_mapView->canToggleRotateObjectsTool()) { // on gtk, menu shortcuts remain enabled even if the menu item is disabled
                m_mapView->toggleRotateObjectsTool();
            }
        }

        void MapFrame::OnEditToggleScaleObjectsTool() {
            if (m_mapView->canToggleScaleObjectsTool()) { // on gtk, menu shortcuts remain enabled even if the menu item is disabled
                m_mapView->toggleScaleObjectsTool();
            }
        }

        void MapFrame::OnEditToggleShearObjectsTool() {
            if (m_mapView->canToggleShearObjectsTool()) { // on gtk, menu shortcuts remain enabled even if the menu item is disabled
                m_mapView->toggleShearObjectsTool();
            }
        }
        
        void MapFrame::OnEditToggleVertexTool() {
            if (m_mapView->canToggleVertexTools()) { // on gtk, menu shortcuts remain enabled even if the menu item is disabled
                m_mapView->toggleVertexTool();
            }
        }
        
        void MapFrame::OnEditToggleEdgeTool() {
            if (m_mapView->canToggleVertexTools()) { // on gtk, menu shortcuts remain enabled even if the menu item is disabled
                m_mapView->toggleEdgeTool();
            }
        }
        
        void MapFrame::OnEditToggleFaceTool() {
            if (m_mapView->canToggleVertexTools()) { // on gtk, menu shortcuts remain enabled even if the menu item is disabled
                m_mapView->toggleFaceTool();
            }
        }

        void MapFrame::OnEditCsgConvexMerge() {
            if (canDoCsgConvexMerge()) { // on gtk, menu shortcuts remain enabled even if the menu item is disabled
                if (m_mapView->vertexToolActive()) {
                    m_mapView->vertexTool()->csgConvexMerge();
                } else if (m_mapView->edgeToolActive()) {
                    m_mapView->edgeTool()->csgConvexMerge();
                } else if (m_mapView->faceToolActive()) {
                    m_mapView->faceTool()->csgConvexMerge();
                } else {
                    m_document->csgConvexMerge();
                }
            }
        }

        void MapFrame::OnEditCsgSubtract() {
            if (canDoCsgSubtract()) { // on gtk, menu shortcuts remain enabled even if the menu item is disabled
                m_document->csgSubtract();
            }
        }

        void MapFrame::OnEditCsgIntersect() {
            if (canDoCsgIntersect()) { // on gtk, menu shortcuts remain enabled even if the menu item is disabled
                m_document->csgIntersect();
            }
        }

        void MapFrame::OnEditCsgHollow() {
            if (canDoCsgHollow()) { // on gtk, menu shortcuts remain enabled even if the menu item is disabled
                m_document->csgHollow();
            }
        }

        void MapFrame::OnEditToggleTextureLock() {
            PreferenceManager::instance().set(Preferences::TextureLock, !pref(Preferences::TextureLock));
            PreferenceManager::instance().saveChanges();
        }

        void MapFrame::OnEditToggleUVLock() {
            PreferenceManager::instance().set(Preferences::UVLock, !pref(Preferences::UVLock));
            PreferenceManager::instance().saveChanges();
        }

        void MapFrame::OnEditSnapVerticesToInteger() {
            if (canSnapVertices()) { // on gtk, menu shortcuts remain enabled even if the menu item is disabled
                m_document->snapVertices(1u);
            }
        }
        
        void MapFrame::OnEditSnapVerticesToGrid() {
            if (canSnapVertices()) { // on gtk, menu shortcuts remain enabled even if the menu item is disabled
                m_document->snapVertices(m_document->grid().actualSize());
            }
        }

        void MapFrame::OnViewToggleShowGrid() {
            m_document->grid().toggleVisible();
        }

        void MapFrame::OnViewToggleSnapToGrid() {
            m_document->grid().toggleSnap();
        }

        void MapFrame::OnViewIncGridSize() {
            if (canIncGridSize()) { // on gtk, menu shortcuts remain enabled even if the menu item is disabled
                m_document->grid().incSize();
            }
        }

        void MapFrame::OnViewDecGridSize() {
            if (canDecGridSize()) { // on gtk, menu shortcuts remain enabled even if the menu item is disabled
                m_document->grid().decSize();
            }
        }

        void MapFrame::OnViewSetGridSize() {
		    QAction* caller = dynamic_cast<QAction*>(sender());
            m_document->grid().setSize(caller->data().toInt());
        }

        void MapFrame::OnViewMoveCameraToNextPoint() {
            if (canMoveCameraToNextPoint()) { // on gtk, menu shortcuts remain enabled even if the menu item is disabled
                m_mapView->moveCameraToNextTracePoint();
            }
        }

        void MapFrame::OnViewMoveCameraToPreviousPoint() {
            if (canMoveCameraToPreviousPoint()) { // on gtk, menu shortcuts remain enabled even if the menu item is disabled
                m_mapView->moveCameraToPreviousTracePoint();
            }
        }

        void MapFrame::OnViewFocusCameraOnSelection() {
            if (canFocusCamera()) { // on gtk, menu shortcuts remain enabled even if the menu item is disabled
                m_mapView->focusCameraOnSelection(true);
            }
        }

        void MapFrame::OnViewMoveCameraToPosition() {
            bool ok = false;
            const QString str = QInputDialog::getText(this, "Move Camera", "Enter a position (x y z) for the camera.", QLineEdit::Normal, "0.0 0.0 0.0", &ok);
            if (ok) {
                const vm::vec3 position = vm::vec3::parse(str.toStdString());
                m_mapView->moveCameraToPosition(position, true);
            }
        }
        
        void MapFrame::OnViewHideSelectedObjects() {
            if (canHide()) { // on gtk, menu shortcuts remain enabled even if the menu item is disabled
                m_document->hideSelection();
            }
        }
        
        void MapFrame::OnViewIsolateSelectedObjects() {
            if (canIsolate()) { // on gtk, menu shortcuts remain enabled even if the menu item is disabled
                m_document->isolate(m_document->selectedNodes().nodes());
            }
        }
        
        void MapFrame::OnViewShowHiddenObjects() {
            m_document->showAll();
        }

        void MapFrame::OnViewSwitchToMapInspector() {
            switchToInspectorPage(Inspector::InspectorPage_Map);
        }

        void MapFrame::OnViewSwitchToEntityInspector() {
            switchToInspectorPage(Inspector::InspectorPage_Entity);
        }

        void MapFrame::OnViewSwitchToFaceInspector() {
            switchToInspectorPage(Inspector::InspectorPage_Face);
        }

        void MapFrame::switchToInspectorPage(const Inspector::InspectorPage page) {
            m_inspector->show();
            m_inspector->switchToPage(page);
        }

        void MapFrame::OnViewToggleMaximizeCurrentView() {
            m_mapView->toggleMaximizeCurrentView();
        }

        void MapFrame::OnViewToggleInfoPanel() {
            m_infoPanel->setHidden(!m_infoPanel->isHidden());
        }

        void MapFrame::OnViewToggleInspector() {
            m_inspector->setHidden(!m_inspector->isHidden());
        }

        void MapFrame::OnRunCompile() {
            // FIXME:
//            if (m_compilationDialog == nullptr) {
//                m_compilationDialog = new CompilationDialog(this);
//                m_compilationDialog->Show();
//            } else {
//                m_compilationDialog->Raise();
//            }
        }

        void MapFrame::compilationDialogWillClose() {
            // FIXME:
//            m_compilationDialog = nullptr;
        }

        void MapFrame::OnRunLaunch() {
            // FIXME:
//            LaunchGameEngineDialog dialog(this, m_document);
//            dialog.ShowModal();
        }
        
        void MapFrame::OnDebugPrintVertices() {
            m_document->printVertices();
        }

        void MapFrame::OnDebugCreateBrush() {
            bool ok = false;
            const QString str = QInputDialog::getText(this, "Create Brush", "Enter a list of at least 4 points (x y z) (x y z) ...", QLineEdit::Normal, "", &ok);
            if (ok) {
                std::vector<vm::vec3> positions;
                vm::vec3::parseAll(str.toStdString(), std::back_inserter(positions));
                m_document->createBrush(positions);
            }
        }

        void MapFrame::OnDebugCreateCube() {
            bool ok = false;
            const QString str = QInputDialog::getText(this, "Create Cube", "Enter bounding box size", QLineEdit::Normal, "", &ok);
            if (ok) {
                const double size = str.toDouble();
                const vm::bbox3 bounds(size / 2.0);
                const auto posArray = bounds.vertices();
                const auto posList = std::vector<vm::vec3>(std::begin(posArray), std::end(posArray));
                m_document->createBrush(posList);
            }
        }
        
        void MapFrame::OnDebugClipBrush() {
            bool ok = false;
            const QString str = QInputDialog::getText(this, "Clip Brush", "Enter face points ( x y z ) ( x y z ) ( x y z )", QLineEdit::Normal, "", &ok);
            if (ok) {
                std::vector<vm::vec3> points;
                vm::vec3::parseAll(str.toStdString(), std::back_inserter(points));
                assert(points.size() == 3);
                m_document->clipBrushes(points[0], points[1], points[2]);
            }
        }

        void MapFrame::OnDebugCopyJSShortcutMap() {
            QClipboard *clipboard = QApplication::clipboard();

            // FIXME: reimplement
//            const String str = ActionManager::instance().getJSTable();
//            clipboard->setText(QString::fromStdString(str));
        }

#ifdef __clang__
#pragma clang diagnostic push
#pragma clang diagnostic ignored "-Wold-style-cast"
#pragma clang diagnostic ignored "-Wcast-qual"
#endif
        static void debugSegfault() {
            volatile void *test = nullptr;
            printf("%p\n", *((void **)test));
        }
#ifdef __clang__
#pragma clang diagnostic pop
#endif

        static void debugException() {
            Exception e;
            throw e;
        }

        void MapFrame::OnDebugCrash() {
            QStringList items;
            items << "Null pointer dereference" << "Unhandled exception";

            bool ok;
            const QString item = QInputDialog::getItem(this, "Crash", "Choose a crash type", items, 0, false, &ok);
            if (ok) {
                const int idx = items.indexOf(item);
                if (idx == 0) {
                    debugSegfault();
                } else if (idx == 1) {
                    debugException();
                }
            }
        }

        void MapFrame::OnDebugThrowExceptionDuringCommand() {
            m_document->throwExceptionDuringCommand();
        }

        void MapFrame::OnDebugSetWindowSize() {
            bool ok = false;
            const QString str = QInputDialog::getText(this, "Window Size", "Enter Size (W H)", QLineEdit::Normal, "1920 1080", &ok);
            if (ok) {
                const auto size = vm::vec2i::parse(str.toStdString());
                resize(size.x(), size.y());
            }
        }

        void MapFrame::OnFlipObjectsHorizontally() {
            if (m_mapView->canFlipObjects()) { // on gtk, menu shortcuts remain enabled even if the menu item is disabled
                m_mapView->flipObjects(vm::direction::left);
            }
        }

        void MapFrame::OnFlipObjectsVertically() {
            if (m_mapView->canFlipObjects()) { // on gtk, menu shortcuts remain enabled even if the menu item is disabled
                m_mapView->flipObjects(vm::direction::up);
            }
        }

#if 0
        void MapFrame::OnUpdateUI(wxUpdateUIEvent& event) {
		    // FIXME: implement

            const ActionManager& actionManager = ActionManager::instance();

            switch (event.GetId()) {

                case wxID_UNDO: {
                    const ActionMenuItem* item = actionManager.findMenuItem(wxID_UNDO);
                    ensure(item != nullptr, "item is null");
                    if (canUndo()) {
                        event.Enable(true);
                        const auto textEdit = findFocusedTextCtrl() != nullptr;
                        const auto name = textEdit ? "" : m_document->lastCommandName();
                        event.SetText(item->menuString(name, m_mapView->viewportHasFocus()));
                    } else {
                        event.Enable(false);
                        event.SetText(item->menuString("", m_mapView->viewportHasFocus()));
                    }
                    break;
                }
                case wxID_REDO: {
                    const ActionMenuItem* item = actionManager.findMenuItem(wxID_REDO);
                    if (canRedo()) {
                        event.Enable(true);
                        const auto textEdit = findFocusedTextCtrl() != nullptr;
                        const auto name = textEdit ? "" : m_document->nextCommandName();
                        event.SetText(item->menuString(name, m_mapView->viewportHasFocus()));
                    } else {
                        event.Enable(false);
                        event.SetText(item->menuString("", m_mapView->viewportHasFocus()));
                    }
                    break;
                }

                default:
                    event.Enable(event.GetId() >= CommandIds::Menu::FileRecentDocuments && event.GetId() < CommandIds::Menu::FileRecentDocuments + 10);
                    break;
            }
        }
#endif

        void MapFrame::OnToolBarSetGridSize(const int index) {
            m_document->grid().setSize(gridSizeForIndex(index));
        }

        void MapFrame::onFocusChange(QWidget* old, QWidget* now) {
            updateOtherActions();
		}

        bool MapFrame::canUnloadPointFile() const {
            return m_document->isPointFileLoaded();
        }

        bool MapFrame::canReloadPointFile() const {
            return m_document->canReloadPointFile();
        }

        bool MapFrame::canUnloadPortalFile() const {
            return m_document->isPortalFileLoaded();
        }

        bool MapFrame::canReloadPortalFile() const {
            return m_document->canReloadPortalFile();
        }

        bool MapFrame::canUndo() const {
            // FIXME:
            auto textCtrl = nullptr;//findFocusedTextCtrl();
            if (textCtrl != nullptr) {
                return true; // textCtrl->CanUndo();
            } else {
                return m_document->canUndoLastCommand();
            }
        }

        void MapFrame::undo() {
            assert(canUndo());

            // FIXME:
            auto textCtrl = nullptr;//findFocusedTextCtrl();
            if (textCtrl != nullptr) {
                //textCtrl->Undo();
            } else {
                // FIXME:
                if (!m_mapView->cancelMouseDrag() /* && !m_inspector->cancelMouseDrag()*/) {
                    m_document->undoLastCommand();
                }
            }
        }

        bool MapFrame::canRedo() const {
            // FIXME:
            auto textCtrl = nullptr; //findFocusedTextCtrl();
            if (textCtrl != nullptr) {
                return true; // textCtrl->CanRedo();
            } else {
                return m_document->canRedoNextCommand();
            }
        }

        void MapFrame::redo() {
            assert(canRedo());

            // FIXME:
            auto textCtrl = nullptr; //findFocusedTextCtrl();
            if (textCtrl != nullptr) {
                //textCtrl->Redo();
            } else {
                m_document->redoNextCommand();
            }
        }

#if 0
        wxTextCtrl* MapFrame::findFocusedTextCtrl() const {
		    return nullptr;
		    // FIXME:
//            return dynamic_cast<wxTextCtrl*>(FindFocus());
        }
#endif

        bool MapFrame::canCut() const {
            return m_document->hasSelectedNodes() && !m_mapView->anyToolActive();
        }

        bool MapFrame::canCopy() const {
            return m_document->hasSelectedNodes() || m_document->hasSelectedBrushFaces();
        }

        /**
         * This is relatively expensive so only call it when the clipboard changes or e.g. the user tries to paste.
         */
        bool MapFrame::canPaste() const {
            if (!m_mapView->isCurrent())
                return false;

            QClipboard *clipboard = QApplication::clipboard();
            return !clipboard->text().isEmpty();
        }

        bool MapFrame::canDelete() const {
            if (m_mapView->clipToolActive())
                return m_mapView->clipTool()->canRemoveLastPoint();
            else if (m_mapView->vertexToolActive())
                return m_mapView->vertexTool()->canRemoveSelection();
            else if (m_mapView->edgeToolActive())
                return m_mapView->edgeTool()->canRemoveSelection();
            else if (m_mapView->faceToolActive())
                return m_mapView->faceTool()->canRemoveSelection();
            else
                return canCut();
        }

        bool MapFrame::canDuplicate() const {
            return m_document->hasSelectedNodes();
        }

        bool MapFrame::canSelectSiblings() const {
            return canChangeSelection() && m_document->hasSelectedNodes();
        }

        bool MapFrame::canSelectByBrush() const {
            return canChangeSelection() && m_document->selectedNodes().hasOnlyBrushes();
        }

        bool MapFrame::canSelectTall() const {
            return canChangeSelection() && m_document->selectedNodes().hasOnlyBrushes() && m_mapView->canSelectTall();
        }

        bool MapFrame::canSelect() const {
            return canChangeSelection();
        }

        bool MapFrame::canDeselect() const {
            return canChangeSelection() && m_document->hasSelectedNodes();
        }

        bool MapFrame::canChangeSelection() const {
            return m_document->editorContext().canChangeSelection();
        }

        bool MapFrame::canGroup() const {
            return m_document->hasSelectedNodes() && !m_mapView->anyToolActive();
        }

        bool MapFrame::canUngroup() const {
            return m_document->selectedNodes().hasOnlyGroups() && !m_mapView->anyToolActive();
        }

        bool MapFrame::canHide() const {
            return m_document->hasSelectedNodes();
        }

        bool MapFrame::canIsolate() const {
            return m_document->hasSelectedNodes();
        }

        bool MapFrame::canDoCsgConvexMerge() const {
            return (m_document->hasSelectedBrushFaces() && m_document->selectedBrushFaces().size() > 1) ||
                   (m_document->selectedNodes().hasOnlyBrushes() && m_document->selectedNodes().brushCount() > 1) ||
                   (m_mapView->vertexToolActive() && m_mapView->vertexTool()->canDoCsgConvexMerge()) ||
                   (m_mapView->edgeToolActive() && m_mapView->edgeTool()->canDoCsgConvexMerge()) ||
                   (m_mapView->faceToolActive() && m_mapView->faceTool()->canDoCsgConvexMerge());
        }

        bool MapFrame::canDoCsgSubtract() const {
            return m_document->selectedNodes().hasOnlyBrushes() && m_document->selectedNodes().brushCount() >= 1;
        }

        bool MapFrame::canDoCsgIntersect() const {
            return m_document->selectedNodes().hasOnlyBrushes() && m_document->selectedNodes().brushCount() > 1;
        }

        bool MapFrame::canDoCsgHollow() const {
            return m_document->selectedNodes().hasOnlyBrushes() && m_document->selectedNodes().brushCount() >= 1;
        }

        bool MapFrame::canSnapVertices() const {
            return m_document->selectedNodes().hasOnlyBrushes();
        }

        bool MapFrame::canDecGridSize() const {
            return m_document->grid().size() > Grid::MinSize;
        }

        bool MapFrame::canIncGridSize() const {
            return m_document->grid().size() < Grid::MaxSize;
        }

        bool MapFrame::canMoveCameraToNextPoint() const {
            return m_mapView->canMoveCameraToNextTracePoint();
        }

        bool MapFrame::canMoveCameraToPreviousPoint() const {
            return m_mapView->canMoveCameraToPreviousTracePoint();
        }

        bool MapFrame::canFocusCamera() const {
            return m_document->hasSelectedNodes();
        }

        bool MapFrame::canCompile() const {
            return m_document->persistent();
        }

        bool MapFrame::canLaunch() const {
            return m_document->persistent();
        }

#if 0
        void MapFrame::OnClose(wxCloseEvent& event) {
		    // FIXME: implement

            if (!IsBeingDeleted()) {
                if (m_compilationDialog != nullptr && !m_compilationDialog->Close()) {
                    event.Veto();
                } else {
                    ensure(m_frameManager != nullptr, "frameManager is null");
                    if (event.CanVeto() && !confirmOrDiscardChanges())
                        event.Veto();
                    else
                        m_frameManager->removeAndDestroyFrame(this);
                }
            }
        }
<<<<<<< HEAD
#endif
        void MapFrame::OnAutosaveTimer() {
            m_autosaver->triggerAutosave(*logger());
=======

        void MapFrame::OnAutosaveTimer(wxTimerEvent& event) {
            if (IsBeingDeleted()) return;

            m_autosaver->triggerAutosave(logger());
>>>>>>> f3cf093a
        }
        
        int MapFrame::indexForGridSize(const int gridSize) {
            return gridSize - Grid::MinSize;
        }
        
        int MapFrame::gridSizeForIndex(const int index) {
            const int size = index + Grid::MinSize;
            assert(size <= Grid::MaxSize);
            assert(size >= Grid::MinSize);
            return size;
        }
    }
}<|MERGE_RESOLUTION|>--- conflicted
+++ resolved
@@ -1589,23 +1589,11 @@
         }
 
         PasteType MapFrame::paste() {
-<<<<<<< HEAD
             QClipboard *clipboard = QApplication::clipboard();
             const QString qtext = clipboard->text();
 
             if (qtext.isEmpty()) {
-                logger()->error("Clipboard is empty");
-=======
-            OpenClipboard openClipboard;
-            if (!wxTheClipboard->IsOpened() || !wxTheClipboard->IsSupported(wxDF_TEXT)) {
-                logger().error() << "Clipboard is empty";
-                return PT_Failed;
-            }
-
-            wxTextDataObject textData;
-            if (!wxTheClipboard->GetData(textData)) {
-                logger().error() << "Could not get clipboard contents";
->>>>>>> f3cf093a
+                logger().error("Clipboard is empty");
                 return PT_Failed;
             }
 
@@ -2306,17 +2294,9 @@
                 }
             }
         }
-<<<<<<< HEAD
 #endif
         void MapFrame::OnAutosaveTimer() {
-            m_autosaver->triggerAutosave(*logger());
-=======
-
-        void MapFrame::OnAutosaveTimer(wxTimerEvent& event) {
-            if (IsBeingDeleted()) return;
-
             m_autosaver->triggerAutosave(logger());
->>>>>>> f3cf093a
         }
         
         int MapFrame::indexForGridSize(const int gridSize) {
