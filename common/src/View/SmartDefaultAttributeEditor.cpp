--- conflicted
+++ resolved
@@ -24,23 +24,8 @@
 
 namespace TrenchBroom {
     namespace View {
-<<<<<<< HEAD
         SmartDefaultAttributeEditor::SmartDefaultAttributeEditor(QWidget* parent, View::MapDocumentWPtr document) :
         SmartAttributeEditor(parent, document) {}
-=======
-        SmartDefaultAttributeEditor::SmartDefaultAttributeEditor(View::MapDocumentWPtr document) :
-        SmartAttributeEditor(document) {}
-
-        wxWindow* SmartDefaultAttributeEditor::doCreateVisual(wxWindow* parent) {
-            m_panel = new wxPanel(parent);
-            return m_panel;
-        }
-
-        void SmartDefaultAttributeEditor::doDestroyVisual() {
-            m_panel->Destroy();
-            m_panel = nullptr;
-        }
->>>>>>> 25625af4
 
         void SmartDefaultAttributeEditor::doUpdateVisual(const Model::AttributableNodeList& attributables) {
         }
