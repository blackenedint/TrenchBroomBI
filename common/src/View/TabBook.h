--- conflicted
+++ resolved
@@ -36,34 +36,20 @@
             virtual QWidget* createTabBarPage(QWidget* parent);
         };
 
-<<<<<<< HEAD
         class TabBook : public QWidget {
             Q_OBJECT
-=======
-        class TabBook : public wxPanel {
->>>>>>> 25625af4
         private:
             TabBar* m_tabBar;
             QStackedLayout* m_tabBook;
         public:
-<<<<<<< HEAD
             explicit TabBook(QWidget* parent = nullptr);
-            
+
             void addPage(TabBookPage* page, const QString& title);
             void switchToPage(size_t index);
             void setTabBarHeight(int height);
 
         signals:
             void pageChanged(int page);
-=======
-            TabBook(wxWindow* parent);
-
-            void addPage(TabBookPage* page, const wxString& title);
-            void switchToPage(size_t index);
-            void setTabBarHeight(int height);
-
-            void OnTabBookPageChanged(wxBookCtrlEvent& event);
->>>>>>> 25625af4
         };
     }
 }
