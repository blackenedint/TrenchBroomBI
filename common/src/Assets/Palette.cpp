--- conflicted
+++ resolved
@@ -33,13 +33,8 @@
         Palette::Data::Data(const size_t size, unsigned char* data) :
         m_size(size),
         m_data(data) {
-<<<<<<< HEAD
             ensure(m_size > 0, "size is 0");
-            ensure(m_data != NULL, "data is null");
-=======
-            assert(m_size > 0);
             ensure(m_data != nullptr, "data is null");
->>>>>>> b28317cc
         }
         
         Palette::Data::~Data() {
