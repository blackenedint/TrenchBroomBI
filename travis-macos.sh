#!/bin/bash

set -o verbose

brew update
<<<<<<< HEAD
brew install cmake p7zip pandoc cppcheck qt5

# Sometimes homebrew complains that cmake is already installed, but we need the latest version.
brew upgrade cmake

# Check versions
qmake -v
cmake --version
=======
brew install cmake p7zip pandoc cppcheck

# Patch and build wxWidgets

export WX_CACHE_FULLPATH="${TRAVIS_BUILD_DIR}/wx-install-cache"

if [[ ! -e wx-install-cache/bin/wx-config ]] ; then
    echo "wxwidgets cache directory invalid. Building wxwidgets..."

    wget https://github.com/wxWidgets/wxWidgets/releases/download/v3.1.1/wxWidgets-3.1.1.7z
    if [[ "8d98975eb9f81036261c0643755b98e4bb5ab776" != $(openssl sha1 wxWidgets-3.1.1.7z | cut -f2 -d' ') ]] ; then exit 1 ; fi
    7z x -o"wxWidgets" -y wxWidgets-3.1.1.7z > /dev/null
    cd wxWidgets || exit 1
    for PATCHFILE in ../patches/wxWidgets/*.patch; do
        echo "Applying $PATCHFILE"
        patch -p0 < "$PATCHFILE" || exit 1
    done
    mkdir build-release
    cd build-release
    ../configure --quiet --with-osx_cocoa --disable-shared --disable-mediactrl --with-opengl --with-macosx-version-min=10.9 --with-cxx=17 --prefix=$WX_CACHE_FULLPATH --disable-precomp-headers --with-libpng=builtin --without-libtiff --with-libjpeg=builtin && make -j2 && make install
    cd ..
    cd ..
else
    echo "using cached copy of wxwidgets"
fi
>>>>>>> b15072db

# Build TB

BUILD_TYPE_VALUE="Release"
TB_ENABLE_ASAN_VALUE="NO"

if [[ $TB_DEBUG_BUILD == "true" ]] ; then
    BUILD_TYPE_VALUE="Debug"
    TB_ENABLE_ASAN_VALUE="YES"
fi

echo "Build type: $BUILD_TYPE_VALUE"
echo "TB_ENABLE_ASAN: $TB_ENABLE_ASAN_VALUE"

mkdir build
cd build
<<<<<<< HEAD
cmake .. -GXcode -DCMAKE_BUILD_TYPE="$BUILD_TYPE_VALUE" -DTB_ENABLE_ASAN="$TB_ENABLE_ASAN_VALUE" -DTB_RUN_MACDEPLOYQT=1 -DCMAKE_PREFIX_PATH="$(brew --prefix qt5)" || exit 1 # FIXME: Restore -DCMAKE_CXX_FLAGS="-Werror"
cmake --build . --target cppcheck || cat cppcheck-errors.txt; exit 1
=======
cmake .. -GXcode -DCMAKE_BUILD_TYPE="$BUILD_TYPE_VALUE" -DCMAKE_CXX_FLAGS="-Werror" -DTB_ENABLE_ASAN="$TB_ENABLE_ASAN_VALUE" -DwxWidgets_PREFIX=$WX_CACHE_FULLPATH || exit 1

cmake --build . --target cppcheck
if [[ $? -ne 0 ]] ; then
    echo
    echo "cppcheck detected issues, see below"
    echo
    
    cat cppcheck-errors.txt
    echo

    exit 1
fi

>>>>>>> b15072db
cmake --build . --config "$BUILD_TYPE_VALUE" || exit 1
cpack -C $BUILD_TYPE_VALUE || exit 1

./generate_checksum.sh

cd "$BUILD_TYPE_VALUE"
./TrenchBroom-Test || exit 1
./TrenchBroom-Benchmark || exit 1

echo "Shared libraries used:"
otool -L ./TrenchBroom.app/Contents/MacOS/TrenchBroom<|MERGE_RESOLUTION|>--- conflicted
+++ resolved
@@ -3,7 +3,6 @@
 set -o verbose
 
 brew update
-<<<<<<< HEAD
 brew install cmake p7zip pandoc cppcheck qt5
 
 # Sometimes homebrew complains that cmake is already installed, but we need the latest version.
@@ -12,33 +11,6 @@
 # Check versions
 qmake -v
 cmake --version
-=======
-brew install cmake p7zip pandoc cppcheck
-
-# Patch and build wxWidgets
-
-export WX_CACHE_FULLPATH="${TRAVIS_BUILD_DIR}/wx-install-cache"
-
-if [[ ! -e wx-install-cache/bin/wx-config ]] ; then
-    echo "wxwidgets cache directory invalid. Building wxwidgets..."
-
-    wget https://github.com/wxWidgets/wxWidgets/releases/download/v3.1.1/wxWidgets-3.1.1.7z
-    if [[ "8d98975eb9f81036261c0643755b98e4bb5ab776" != $(openssl sha1 wxWidgets-3.1.1.7z | cut -f2 -d' ') ]] ; then exit 1 ; fi
-    7z x -o"wxWidgets" -y wxWidgets-3.1.1.7z > /dev/null
-    cd wxWidgets || exit 1
-    for PATCHFILE in ../patches/wxWidgets/*.patch; do
-        echo "Applying $PATCHFILE"
-        patch -p0 < "$PATCHFILE" || exit 1
-    done
-    mkdir build-release
-    cd build-release
-    ../configure --quiet --with-osx_cocoa --disable-shared --disable-mediactrl --with-opengl --with-macosx-version-min=10.9 --with-cxx=17 --prefix=$WX_CACHE_FULLPATH --disable-precomp-headers --with-libpng=builtin --without-libtiff --with-libjpeg=builtin && make -j2 && make install
-    cd ..
-    cd ..
-else
-    echo "using cached copy of wxwidgets"
-fi
->>>>>>> b15072db
 
 # Build TB
 
@@ -55,11 +27,7 @@
 
 mkdir build
 cd build
-<<<<<<< HEAD
 cmake .. -GXcode -DCMAKE_BUILD_TYPE="$BUILD_TYPE_VALUE" -DTB_ENABLE_ASAN="$TB_ENABLE_ASAN_VALUE" -DTB_RUN_MACDEPLOYQT=1 -DCMAKE_PREFIX_PATH="$(brew --prefix qt5)" || exit 1 # FIXME: Restore -DCMAKE_CXX_FLAGS="-Werror"
-cmake --build . --target cppcheck || cat cppcheck-errors.txt; exit 1
-=======
-cmake .. -GXcode -DCMAKE_BUILD_TYPE="$BUILD_TYPE_VALUE" -DCMAKE_CXX_FLAGS="-Werror" -DTB_ENABLE_ASAN="$TB_ENABLE_ASAN_VALUE" -DwxWidgets_PREFIX=$WX_CACHE_FULLPATH || exit 1
 
 cmake --build . --target cppcheck
 if [[ $? -ne 0 ]] ; then
@@ -73,7 +41,6 @@
     exit 1
 fi
 
->>>>>>> b15072db
 cmake --build . --config "$BUILD_TYPE_VALUE" || exit 1
 cpack -C $BUILD_TYPE_VALUE || exit 1
 
